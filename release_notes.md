# Release Notes

<<<<<<< HEAD
=======
## What's New in Version 3.9

+ **Updates to 3G Embedding**:
  + Sparse Operation Kit (SOK) is updated to use the HugeCTR 3G embedding as a developer preview feature.
    For more information, refer to the Python programs in the [sparse_operation_kit/experiment/benchmark/dlrm](https://github.com/NVIDIA-Merlin/HugeCTR/tree/v3.9/sparse_operation_kit/experiment/benchmark/dlrm) directory of the repository on GitHub.
  + Dynamic embedding table mode is added.
    The mode is based on the [cuCollection](https://github.com/NVIDIA/cuCollections) with some functionality enhancement.
    A dynamic embedding table grows its size when the table is full so that you no longer need to configure the memory usage information for embedding.
    For more information, refer to the [embedding_storage/dynamic_embedding_storage](https://github.com/NVIDIA-Merlin/HugeCTR/tree/v3.9/embedding_storage/dynamic_embedding_table) directory of the repository on GitHub.

+ **Enhancements to the HPS Plugin for TensorFlow**:
This release includes improvements to the interoperability of SOK and HPS.
The plugin now supports the sparse lookup layer.
The documentation for the HPS plugin is enhanced as follows:
  + An [introduction](https://nvidia-merlin.github.io/HugeCTR/v3.9/hierarchical_parameter_server/hps_tf_user_guide.html) to the plugin is new.
  + New [notebooks](https://nvidia-merlin.github.io/HugeCTR/v3.9/hierarchical_parameter_server/notebooks/index.html) demonstrate how to use the HPS plugin are added.
  + [API documentation](https://nvidia-merlin.github.io/HugeCTR/v3.9/hierarchical_parameter_server/api/index.html) for the plugin is new.

+ **Enhancements to the HPS Backend for Triton Inference Server**
This release adds support for integrating the [HPS Backend](https://github.com/triton-inference-server/hugectr_backend/tree/main/hps_backend) and the [TensorFlow Backend](https://github.com/triton-inference-server/tensorflow_backend) through the ensemble mode with Triton Inference Server.
The enhancement enables deploying a TensorFlow model with large embedding tables with Triton by leveraging HPS.
For more information, refer to the sample programs in the [hps-triton-ensemble](https://github.com/triton-inference-server/hugectr_backend/tree/main/hps_backend/samples/hps-triton-ensemble) directory of the HugeCTR Backend repository in GitHub.

+ **New Multi-Node Tutorial**:
The [multi-node training tutorial](https://github.com/NVIDIA-Merlin/HugeCTR/tree/v3.9/tutorial/multinode-training) is new.
The additions show how to use HugeCTR to train a model with multiple nodes and is based on our most recent Docker container.
The tutorial should be useful to users who do not have a job-scheduler-installed cluster such as Slurm Workload Manager.
The update addresses a issue that was first reported in GitHub issue [305](https://github.com/NVIDIA-Merlin/HugeCTR/issues/305).

+ **Support Offline Inference for MMoE**:
This release includes MMoE offline inference where both per-class AUC and average AUC are provided.
When the number of class AUCs is greater than one, the output includes a line like the following example:

   ```console
   [HCTR][08:52:59.254][INFO][RK0][main]: Evaluation, AUC: {0.482141, 0.440781}, macro-averaging AUC: 0.46146124601364136
   ```

+ **Issues Fixed**:
  + Training performance is affected by a GPU routine that checks if an input key can be out of the embedding table. If you can guarantee that the input keys can work with the specified `workspace_size_per_gpu_in_mb`, we have a workaround to disable the routine by setting the environment variable `HUGECTR_DISABLE_OVERFLOW_CHECK=1`. The workaround restores the training performance.
  + Engineering discovered and fixed a correctness issue with the Softmax layer.
  + Engineering removed an inline profiler that was rarely used or updated. This change relates to GitHub issue [340](https://github.com/NVIDIA-Merlin/HugeCTR/issues/340).

+ **Known Issues**:
  + Hybrid embedding with `IB_NVLINK` as the `communication_type` of the
    [`HybridEmbeddingParam`](https://nvidia-merlin.github.io/HugeCTR/v3.9/api/python_interface.html#hybridembeddingparam-class)
    class does not work currently. We are working on fixing it. The other communication types have no issues.
  + HugeCTR uses NCCL to share data between ranks and NCCL can require shared system memory for IPC and pinned (page-locked) system memory resources.
    If you use NCCL inside a container, increase these resources by specifying the following arguments when you start the container:

    ```shell
      -shm-size=1g -ulimit memlock=-1
    ```

    See also the NCCL [known issue](https://docs.nvidia.com/deeplearning/nccl/user-guide/docs/troubleshooting.html#sharing-data) and the GitHub [issue](https://github.com/NVIDIA-Merlin/HugeCTR/issues/243).
  + `KafkaProducers` startup succeeds even if the target Kafka broker is unresponsive.
    To avoid data loss in conjunction with streaming-model updates from Kafka, you have to make sure that a sufficient number of Kafka brokers are running, operating properly, and are reachable from the node where you run HugeCTR.
  + The number of data files in the file list should be greater than or equal to the number of data reader workers.
    Otherwise, different workers are mapped to the same file and data loading does not progress as expected.
  + Joint loss training with a regularizer is not supported.


>>>>>>> 60a161ea
## What's New in Version 3.8

+ **Sample Notebook to Demonstrate 3G Embedding**:
This release includes a sample notebook that introduces the Python API of the
embedding collection and the key concepts for using 3G embedding.
You can view [HugeCTR Embedding Collection](https://nvidia-merlin.github.io/HugeCTR/v3.8/notebooks/embedding_collection.html)
from the documentation or access the `embedding_collection.ipynb` file from the
[`notebooks`](https://github.com/NVIDIA-Merlin/HugeCTR/tree/v3.8/notebooks/)
directory of the repository.

+ **DLPack Python API for Hierarchical Parameter Server Lookup**:
This release introduces support for embedding lookup from the Hierarchical
Parameter Server (HPS) using the DLPack Python API.  The new method is
`lookup_fromdlpack()`.  For sample usage, see the
[Lookup the Embedding Vector from DLPack](https://nvidia-merlin.github.io/HugeCTR/v3.8/notebooks/hps_demo.html#lookup-the-embedding-vector-from-dlpack)
heading in the "Hierarchical Parameter Server Demo" notebook.

+ **Read Parquet Datasets from HDFS with the Python API**:
This release enhances the [`DataReaderParams`](https://nvidia-merlin.github.io/HugeCTR/v3.8/api/python_interface.html#datareaderparams)
class with a `data_source_params` argument. You can use the argument to specify
the data source configuration such as the host name of the Hadoop NameNode and the NameNode port number to read from HDFS.

+ **Logging Performance Improvements**:
This release includes a performance enhancement that reduces the performance impact of logging.

+ **Enhancements to Layer Classes**:
  + The `FullyConnected` layer now supports 3D inputs
  + The `MatrixMultiply` layer now supports 4D inputs.

+ **Documentation Enhancements**:
  + An automatically generated table of contents is added to the top of most
    pages in the web documentation. The goal is to provide a better experience
    for navigating long pages such as the
    [HugeCTR Layer Classes and Methods](https://nvidia-merlin.github.io/HugeCTR/v3.8/api/hugectr_layer_book.html)
    page.
  + URLs to the Criteo 1TB click logs dataset are updated. For an example, see the
    [HugeCTR Wide and Deep Model with Criteo](https://nvidia-merlin.github.io/HugeCTR/v3.8/notebooks/hugectr_wdl_prediction.html)
    notebook.

+ **Issues Fixed**:
  + The data generator for the Parquet file type is fixed and produces consistent file names between the `_metadata.json` file and the actual dataset files.
    Previously, running the data generator to create synthetic data resulted in a core dump.
    This issue was first reported in the GitHub issue [321](https://github.com/NVIDIA-Merlin/HugeCTR/issues/321).
  + Fixed the memory crash in running a large model on multiple GPUs that occurred during AUC warm up.
  + Fixed the issue of keyset generation in the ETC notebook.
    Refer to the GitHub issue [332](https://github.com/NVIDIA-Merlin/HugeCTR/issues/332) for more details.
  + Fixed the inference build error that occurred when building with debug mode.
  + Fixed the issue that multi-node training prints duplicate messages.

+ **Known Issues**:
  + Hybrid embedding with `IB_NVLINK` as the `communication_type` of the
    [`HybridEmbeddingParam`](https://nvidia-merlin.github.io/HugeCTR/v3.8/api/python_interface.html#hybridembeddingparam-class)
    class does not work currently. We are working on fixing it. The other communication types have no issues.
  + HugeCTR uses NCCL to share data between ranks and NCCL can require shared system memory for IPC and pinned (page-locked) system memory resources.
    If you use NCCL inside a container, increase these resources by specifying the following arguments when you start the container:

    ```shell
      -shm-size=1g -ulimit memlock=-1
    ```

    See also the NCCL [known issue](https://docs.nvidia.com/deeplearning/nccl/user-guide/docs/troubleshooting.html#sharing-data) and the GitHub [issue](https://github.com/NVIDIA-Merlin/HugeCTR/issues/243).
  + `KafkaProducers` startup succeeds even if the target Kafka broker is unresponsive.
    To avoid data loss in conjunction with streaming-model updates from Kafka, you have to make sure that a sufficient number of Kafka brokers are running, operating properly, and are reachable from the node where you run HugeCTR.
  + The number of data files in the file list should be greater than or equal to the number of data reader workers.
    Otherwise, different workers are mapped to the same file and data loading does not progress as expected.
  + Joint loss training with a regularizer is not supported.

## What's New in Version 3.7

+ **3G Embedding Developer Preview**:
The 3.7 version introduces next-generation of embedding as a developer preview feature. We call it 3G embedding because it is the new update to the HugeCTR embedding interface and implementation since the unified embedding in v3.1 version, which was the second one.
Compared with the previous embedding, there are three main changes in the embedding collection.
  + First, it allows users to fuse embedding tables with different embedding vector sizes. The previous embedding can only fuse embedding tables with the same embedding vector size.
  The enhancement boosts both flexibility and performance.
  + Second, it extends the functionality of embedding by supporting the `concat` combiner and supporting different slot lookup on the same embedding table.
  + Finally, the embedding collection is powerful enough to support arbitrary embedding table placement which includes data parallel and model parallel.
  By providing a plan JSON file, you can configure the table placement strategy as you specify.
  See the `dlrm_train.py` file in the  [embedding_collection_test](https://github.com/NVIDIA-Merlin/HugeCTR/tree/v3.7/test/embedding_collection_test) directory of the repository for a more detailed usage example.

+ **HPS Performance Improvements**:
  + **Kafka**: Model parameters are now stored in Kafka in a bandwidth-saving multiplexed data format.
  This data format vastly increases throughput. In our lab, we measured transfer speeds up to 1.1 Gbps for each Kafka broker.
  + **HashMap backend**: Parallel and single-threaded hashmap implementations have been replaced by a new unified implementation.
  This new implementation uses a new memory-pool based allocation method that vastly increases upsert performance without diminishing recall performance.
  Compared with the previous implementation, you can expect a 4x speed improvement for large-batch insertion operations.
  + **Suppressed and simplified log**: Most log messages related to HPS have the log level changed to `TRACE` rather than `INFO` or `DEBUG` to reduce logging verbosity.

+ **Offline Inference Usability Enhancements**:
  + The thread pool size is configurable in the Python interface, which is useful for studying the embedding cache performance in scenarios of asynchronous update. Previously it was set as the minimum value of 16 and `std::thread::hardware_concurrency()`. For more information, please refer to [Hierarchical Parameter Server Configuration](https://nvidia-merlin.github.io/HugeCTR/master/hugectr_parameter_server.html#configuration).


+ **DataGenerator Performance Improvements**:
You can specify the `num_threads` parameter to parallelize a `Norm` dataset generation.

+ **Evaluation Metric Improvements**:
  + Average loss performance improvement in multi-node environments.
  + AUC performance optimization and safer memory management.
  + Addition of NDCG and SMAPE.

+ **Embedding Training Cache Parquet Demo**:
Created a keyset extractor script to generate keyset files for Parquet datasets.
Provided users with an end-to-end demo of how to train a Parquet dataset using the embedding cache mode.
See the [Embedding Training Cache Example](https://nvidia-merlin.github.io/HugeCTR/v3.7/notebooks/embedding_training_cache_example.html) notebook.

+ **Documentation Enhancements**:
The documentation details for [HugeCTR Hierarchical Parameter Server Database Backend](https://nvidia-merlin.github.io/HugeCTR/v3.7/hugectr_parameter_server.html) are updated for consistency and clarity.

+ **Issues Fixed**:
  + If `slot_size_array` is specified, `workspace_size_per_gpu_in_mb` is no longer required.
  + If you build and install HugeCTR from scratch, you can specify the `CMAKE_INSTALL_PREFIX` CMake variable to identify the installation directory for HugeCTR.
  + Fixed SOK hang issue when calling `sok.Init()` with a large number of GPUs. See the GitHub issue [261](https://github.com/NVIDIA-Merlin/HugeCTR/issues/261) and [302](https://github.com/NVIDIA-Merlin/HugeCTR/issues/302) for more details.


+ **Known Issues**:
  + HugeCTR uses NCCL to share data between ranks and NCCL can require shared system memory for IPC and pinned (page-locked) system memory resources.
    If you use NCCL inside a container, increase these resources by specifying the following arguments when you start the container:

    ```shell
      -shm-size=1g -ulimit memlock=-1
    ```

    See also the NCCL [known issue](https://docs.nvidia.com/deeplearning/nccl/user-guide/docs/troubleshooting.html#sharing-data) and the GitHub [issue](https://github.com/NVIDIA-Merlin/HugeCTR/issues/243).
  + `KafkaProducers` startup succeeds even if the target Kafka broker is unresponsive.
    To avoid data loss in conjunction with streaming-model updates from Kafka, you have to make sure that a sufficient number of Kafka brokers are running, operating properly, and are reachable from the node where you run HugeCTR.
  + The number of data files in the file list should be greater than or equal to the number of data reader workers.
    Otherwise, different workers are mapped to the same file and data loading does not progress as expected.
  + Joint loss training with a regularizer is not supported.
  + The Criteo 1 TB click logs dataset that is used with many HugeCTR sample programs and notebooks is currently unavailable.
    Until the dataset becomes downloadable again, you can run those samples based on our synthetic dataset generator.
    For more information, see the [Getting Started](https://github.com/NVIDIA-Merlin/HugeCTR#getting-started) section of the repository README file.
  + Data generator of parquet type produces inconsistent file names between _metadata.json and actual dataset files, which will result in core dump fault when using the synthetic dataset.

## What's New in Version 3.6

+ **Concat 3D Layer**:
In previous releases, the `Concat` layer could handle two-dimensional (2D) input tensors only.
Now, the input can be three-dimensional (3D) and you can concatenate the inputs along axis 1 or 2.
For more information, see the API documentation for the [Concat Layer](https://nvidia-merlin.github.io/HugeCTR/v3.6/api/hugectr_layer_book.html#concat-layer).

+ **Dense Column List Support in Parquet DataReader**:
In previous releases, HugeCTR assumes each dense feature has a single value and it must be the scalar data type `float32`.
Now, you can mix `float32` or `list[float32]` for dense columns.
This enhancement means that each dense feature can have more than one value.
For more information, see the API documentation for the [Parquet](https://nvidia-merlin.github.io/HugeCTR/v3.6/api/python_interface.html#parquet) dataset format.

+ **Support for HDFS is Re-enabled in Merlin Containers**:
Support for HDFS in Merlin containers is an optional dependency now.
For more information, see [HDFS Support](https://nvidia-merlin.github.io/HugeCTR/v3.6/hugectr_core_features.html#hdfs-support).

+ **Evaluation Metric Enhancements**:
In previous releases, HugeCTR computes AUC for binary classification only.
Now, HugeCTR supports AUC for multi-label classification.
The implementation is inspired by [sklearn.metrics.roc_auc_score](https://scikit-learn.org/stable/modules/generated/sklearn.metrics.roc_auc_score.html) and performs the unweighted macro-averaging strategy that is the default for scikit-learn.
You can specify a value for the `label_dim` parameter of the input layer to enable multi-label classification and HugeCTR will compute the multi-label AUC.

+ **Log Output Format Change**:
The default log format now includes milliseconds.

+ **Documentation Enhancements**:
  + These release notes are included in the documentation and are available at <https://nvidia-merlin.github.io/HugeCTR/v3.6/release_notes.html>.
  + The [Configuration](https://nvidia-merlin.github.io/HugeCTR/master/hugectr_parameter_server.html#configuration) section of the Hierarchical Parameter Server information is updated with more information about the parameters in the configuration file.
  + The example notebooks that demonstrate how to work with multi-modal data are reorganized in the navigation.
    The notebooks are now available under the heading [Multi-Modal Example Notebooks](https://nvidia-merlin.github.io/HugeCTR/v3.6/notebooks/multi-modal-data/index.html).
    This change is intended to make it easier to find the notebooks.
  + The documentation in the [sparse_operation_kit](https://github.com/NVIDIA-Merlin/HugeCTR/tree/master/sparse_operation_kit) directory of the repository on GitHub is updated with several clarifications about SOK.

+ **Issues Fixed**:
  + The `dlrm_kaggle_fp32.py` file in the [`samples/dlrm/`](https://github.com/NVIDIA-Merlin/HugeCTR/tree/master/samples/dlrm) directory of the repository is updated to show the correct number of samples.
    The `num_samples` value is now set to `36672493`.
    This fixes GitHub issue [301](https://github.com/NVIDIA-Merlin/HugeCTR/issues/301).
  + Hierarchical Parameter Server (HPS) would produce a runtime error when the GPU cache was turned off.
    This issue is now fixed.

+ **Known Issues**:
  + HugeCTR uses NCCL to share data between ranks and NCCL can require shared system memory for IPC and pinned (page-locked) system memory resources.
    If you use NCCL inside a container, increase these resources by specifying the following arguments when you start the container:

    ```shell
      -shm-size=1g -ulimit memlock=-1
    ```

    See also the NCCL [known issue](https://docs.nvidia.com/deeplearning/nccl/user-guide/docs/troubleshooting.html#sharing-data) and the GitHub [issue](https://github.com/NVIDIA-Merlin/HugeCTR/issues/243).
  + `KafkaProducers` startup succeeds even if the target Kafka broker is unresponsive.
    To avoid data loss in conjunction with streaming-model updates from Kafka, you have to make sure that a sufficient number of Kafka brokers are running, operating properly, and are reachable from the node where you run HugeCTR.
  + The number of data files in the file list should be greater than or equal to the number of data reader workers.
    Otherwise, different workers are mapped to the same file and data loading does not progress as expected.
  + Joint loss training with a regularizer is not supported.
  + The Criteo 1 TB click logs dataset that is used with many HugeCTR sample programs and notebooks is currently unavailable.
    Until the dataset becomes downloadable again, you can run those samples based on our synthetic dataset generator.
    For more information, see the [Getting Started](https://github.com/NVIDIA-Merlin/HugeCTR#getting-started) section of the repository README file.


## What's New in Version 3.5
+ **HPS interface encapsulation and exporting as library**: We encapsulate the Hierarchical Parameter Server(HPS) interfaces and deliver it as a standalone library. Besides, we prodvide HPS Python APIs and demonstrate the usage with a notebook. For more information, please refer to [Hierarchical Parameter Server](https://nvidia-merlin.github.io/HugeCTR/master/hugectr_parameter_server.html) and [HPS Demo](notebooks/hps_demo.ipynb).

+ **Hierarchical Parameter Server Triton Backend**: The HPS Backend is a framework for embedding vectors looking up on large-scale embedding tables that was designed to effectively use GPU memory to accelerate the looking up by decoupling the embedding tables and embedding cache from the end-to-end inference pipeline of the deep recommendation model. For more information, please refer to the [samples](https://github.com/triton-inference-server/hugectr_backend/tree/v3.5/samples) directory of the HugeCTR backend for Triton Inference Server repository.

+ **SOK pip release**: SOK pip releases on <https://pypi.org/project/merlin-sok/>. Now users can install SOK via `pip install merlin-sok`.

+ **Joint loss and multi-tasks training support:**: We support joint loss in training so that users can train with multiple labels and tasks with different weights. See the MMoE sample in the [samples/mmoe](https://github.com/NVIDIA-Merlin/HugeCTR/tree/v3.5/samples/mmoe) directory of the repository to learn the usage.

+ **HugeCTR documentation on web page**: Now users can visit our [web documentation](https://nvidia-merlin.github.io/HugeCTR/master/).

+ **ONNX converter enhancement:**: We enable converting `MultiCrossEntropyLoss` and `CrossEntropyLoss` layers to ONNX to support multi-label inference. For more information, please refer to the HugeCTR to ONNX Converter information in the [onnx_converter](https://github.com/NVIDIA-Merlin/HugeCTR/tree/v3.5/onnx_converter) directory of the repository.

+ **HDFS python API enhancement**:
    + Simplified `DataSourceParams` so that users do not need to provide all the paths before they are really necessary. Now users only have to pass `DataSourceParams` once when creating a solver.
    + Later paths will be automatically regarded as local paths or HDFS paths depending on the `DataSourceParams` setting. See [notebook](notebooks/training_with_hdfs.ipynb) for usage.

+ **HPS performance optimization**: We use better method to  determine partition number in database backends in HPS.

+ **Issues Fixed**: HugeCTR input layer now can take dense_dim greater than 1000.

## What's New in Version 3.4.1
+ **Support mixed precision inference for dataset with multiple labels**: We enable FP16 for the `Softmax` layer and support mixed precision for multi-label inference. For more information, please refer to [Inference API](https://nvidia-merlin.github.io/HugeCTR/master/api/python_interface.html#inference-api).

+ **Support multi-GPU offline inference with Python API**: We support multi-GPU offline inference with the Python interface, which can leverage [Hierarchical Parameter Server](https://nvidia-merlin.github.io/HugeCTR/master/hugectr_parameter_server.html) and enable concurrent execution on multiple devices. For more information, please refer to [Inference API](https://nvidia-merlin.github.io/HugeCTR/master/api/python_interface.html#inference-api) and [Multi-GPU Offline Inference Notebook](notebooks/multi_gpu_offline_inference.ipynb).

+ **Introduction to metadata.json**: We add the introduction to `_metadata.json` for Parquet datasets. For more information, please refer to [Parquet](https://nvidia-merlin.github.io/HugeCTR/master/api/index.html).

+ **Documents and tool for workspace size per GPU estimation**: we add a tool that is named the `embedding_workspace_calculator` to help calculate the value for `workspace_size_per_gpu_in_mb` that is required by hugectr.SparseEmbedding. For more information, please refer to the README.md file in the [tools/embedding_workspace_calculator](https://github.com/NVIDIA-Merlin/HugeCTR/tree/v3.4.1/tools/embedding_workspace_calculator) directory of the repository and [QA 24](https://nvidia-merlin.github.io/HugeCTR/master/QAList.html) in the documentation.

+ **Improved Debugging Capability**: The old logging system, which was flagged as deprecated for some time has been removed. All remaining log messages and outputs have been revised and migrated to the new logging system (base/debug/logging.hpp/cpp). During this revision, we also adjusted log levels for log messages throughout the entire codebase to improve visibility of relevant information.

+ **Support HDFS Parameter Server in Training**:
    + Decoupled HDFS in Merlin containers to make the HDFS support more flexible. Users can now compile HDFS related functionalities optionally.
    + Now supports loading and dumping models and optimizer states from HDFS.
    + Added a [notebook](notebooks/training_with_hdfs.ipynb) to show how to use HugeCTR with HDFS.

+ **Support Multi-hot Inference on Hugectr Backend**: We support categorical input in multi-hot format for HugeCTR Backend inference.

+ **Multi-label inference with mixed precision**: Mixed precision training is enabled for softmax layer.

+ **Python Script and documentation demonstrating how to analyze model files**: In this release, we provide a script to retrieve vocabulary information from model file. Please find more details on the README in the [tools/model_analyzer](https://github.com/NVIDIA-Merlin/HugeCTR/tree/v3.4.1/tools/model_analyzer) directory of the repository.

+ **Issues fixed**:
    + Mirror strategy bug in SOK (see in https://github.com/NVIDIA-Merlin/HugeCTR/issues/291)
    + Can't import sparse operation kit in nvcr.io/nvidia/merlin/merlin-tensorflow-training:22.04 (see in https://github.com/NVIDIA-Merlin/HugeCTR/issues/296)
    + HPS: Fixed access violation that can occur during initialization when not configuring a volatile DB.



## What's New in Version 3.4

+ **Support for Building HugeCTR with the Unified Merlin Container**: HugeCTR can now be built using our unified Merlin container. For more information, refer to our [Contributor Guide](https://nvidia-merlin.github.io/HugeCTR/master/hugectr_contributor_guide.html).

+ **Hierarchical Parameter Server (HPS) Enhancements**:
    + **New Missing Key (Embedding Table Entries) Insertion Feature**: Using a simple flag, it is now possible to configure HugeCTR with missing keys (embedding table entries). During lookup, these missing keys will automatically be inserted into volatile database layers such as the Redis and Hashmap backends.
    + **Asynchronous Timestamp Refresh**: To allow time-based eviction to take place, it is now possible to enable timestamp refreshing for frequently used embeddings. Once enabled, refreshing is handled asynchronously using background threads, which won’t block your inference jobs. For most applications, the associated performance impact from enabling this feature is barely noticeable.
    + **HDFS (Hadoop Distributed File System) Parameter Server Support During Training**:
        + We're introducing a new DataSourceParams API, which is a python API that can be used to specify the file system and paths to data and model files.
        + We've added support for loading data from HDFS to the local file system for HugeCTR training.
        + We've added support for dumping trained model and optimizer states into HDFS.
    + **New Load API Capabilities**: In addition to being able to deploy new models, the HugeCTR Backend's [Load API](https://github.com/triton-inference-server/server/blob/main/docs/protocol/extension_model_repository.md#load) can now be used to update the dense parameters for models and corresponding embedding inference cache online.

+ **Sparse Operation Kit (SOK) Enhancements**:
    + **Mixed Precision Training**: Enabling mixed precision training using TensorFlow’s pattern to enhance the training performance and lessen memory usage is now possible.
    + **DLRM Benchmark**: DLRM is a standard benchmark for recommendation model training, so we added a new notebook. Refer to the [sparse_operation_kit/documents/tutorials/DLRM_Benchmark](https://github.com/NVIDIA-Merlin/HugeCTR/tree/v3.4/sparse_operation_kit/documents/tutorials/DLRM_Benchmark) directory of the repository. The notebook shows how to address the performance of SOK on this benchmark.
    + **Uint32_t / int64_t key dtype Support in SOK**: Int64 or uint32 can now be used as the key data type for SOK’s embedding. Int64 is the default.
    + **TensorFlow Initializers Support**: We now support the TensorFlow native initializer within SOK, such as `sok.All2AllDenseEmbedding(embedding_initializer=tf.keras.initializers.RandomUniform())`. For more information, refer to [All2All Dense Embedding](https://nvidia-merlin.github.io/HugeCTR/sparse_operation_kit/master/api/embeddings/dense/all2all.html).

+ **Documentation Enhancements**
    + We've revised several of our notebooks and readme files to improve readability and accessibility.
    + We've revised the SOK docker setup instructions to indicate that HugeCTR setup issues can be resolved using the `--shm-size` setting within docker.
    + Although HugeCTR is designed for scalability, having a robust machine is not necessary for smaller workloads and testing. We've documented the required specifications for notebook testing environments. For more information, refer to our [README for HugeCTR Jupyter Demo Notebooks](https://nvidia-merlin.github.io/HugeCTR/master/notebooks/index.html#system-specifications).

+ **Inference Enhancements**：We now support HugeCTR inference for managing multiple tasks. When the label dimension is the number of binary classification tasks and `MultiCrossEntropyLoss` is employed during training, the shape of inference results will be `(batch_size*num_batches, label_dim)`. For more information, refer to [Inference API](https://nvidia-merlin.github.io/HugeCTR/master/api/python_interface.html#inference-api).

+ **Embedding Cache Issue Resolution**: The embedding cache issue for very small embedding tables has been resolved.

## What's New in Version 3.3.1

+ **Hierarchical Parameter Server (HPS) Enhancements**:
    + **HugeCTR Backend Enhancements**: The HugeCTR Backend is now fully compatible with the [Triton model control protocol](https://github.com/triton-inference-server/server/blob/main/docs/protocol/extension_model_repository.md), so new model configurations can be simply added to the [HPS configuration file](https://github.com/triton-inference-server/hugectr_backend#independent-parameter-server-configuration). The HugeCTR Backend will continue to support online deployments of new models using the Triton Load API. However, with this enhancement, old models can be recycled online using the [Triton Unload API](https://github.com/triton-inference-server/server/blob/main/docs/protocol/extension_model_repository.md#unload).
    + **Simplified Database Backend**: Multi-nodes, single-node, and all other kinds of volatile database backends can now be configured using the same configuration object.
    + **Multi-Threaded Optimization of Redis Code**: The speedup of HugeCTR version 3.3.1 is 2.3 times faster than HugeCTR version 3.3.
    + **Additional HPS Enhancements and Fixes**:
        + You can now build the HPS test environment and implement unit tests for each component.
        + You'll no longer encounter the access violation issue when updating Apache Kafka online.
    	+ The parquet data reader no longer incorrectly parses the index of categorical features when multiple embedded tables are being used.
    	+ The HPS Redis Backend overflow is now invoked during single insertions.

+ **New GroupDenseLayer**: We're introducing a new GroupDenseLayer. It can be used to group fused fully connected layers when constructing the model graph. A simplified Python interface is provided for adjusting the number of layers and specifying the output dimensions in each layer, which makes it easy to leverage the highly-optimized fused fully connected layers in HugeCTR. For more information, refer to [GroupDenseLayer](https://nvidia-merlin.github.io/HugeCTR/master/api/python_interface.html#groupdenselayer).

+ **Global Fixes**:
   + A warning message now appears when attempting to launch a multi-process job before importing the mpi.
   + When running with embedding training cache, a massive log is no longer generated.
   + Legacy conda information has been removed from the HugeCTR documentation.

## What's New in Version 3.3

+ **Hierarchical Parameter Server (HPS) Enhancements**:
    + **Support for Incremental Model Updates**: HPS now supports incremental model updates via Apache Kafka (a distributed event streaming platform) message queues. With this enhancement, HugeCTR can now be connected with Apache Kafka deployments to update models in real time during training and inference. For more information, refer to the [Demo Notebok](https://github.com/triton-inference-server/hugectr_backend/tree/main/samples/hierarchical_deployment/hps_e2e_demo).
    + **Improvements to the Memory Management**: The Redis cluster and CPU memory database backends are now the primary sources for memory management. When performing incremental model updates, these memory database backends will automatically evict infrequently used embeddings as training progresses. The performance of the Redis cluster and CPU memory database backends have also been improved.
    + **New Asynchronous Refresh Mechanism**: Support for asynchronous refreshing of incremental embedding keys into the embedding cache has been added. The Refresh operation will be triggered when completing the model version iteration or outputting incremental parameters from online training. The Distributed Database and Persistent Database will be updated by Apache Kafka. The GPU embedding cache will then refresh the values of the existing embedding keys and replace them with the latest incremental embedding vectors. For more information, refer to the [HPS README](https://github.com/triton-inference-server/hugectr_backend#hugectr-hierarchical-parameter-server).
    + **Configurable Backend Implementations for Databases**: Backend implementations for databases are now fully configurable.
    + **Improvements to the JSON Interface Parser**: The JSON interface parser can now handle inaccurate parameterization.
    + **More Meaningful Jabber**: As requested, we've revised the log levels throughout the entire API database backend of the HPS. Selected configuration options are now printed entirely and uniformly to the log. Errors provide more verbose information about pending issues.

+ **Sparse Operation Kit (SOK) Enhancements**:
    + **TensorFlow (TF) 1.15 Support**: SOK can now be used with TensorFlow 1.15. For more information, refer to [README](https://nvidia-merlin.github.io/HugeCTR/sparse_operation_kit/master/get_started/get_started.html#tensorflow-1-15).
    + **Dedicated CUDA Stream**: A dedicated CUDA stream is now used for SOK’s Ops, so this may help to eliminate kernel interleaving.
    + **New pip Installation Option**: SOK can now be installed using the `pip install SparseOperationKit` command. See more in our [instructions](https://nvidia-merlin.github.io/HugeCTR/sparse_operation_kit/master/intro_link.html#installation)). With this install option, root access to compile SOK is no longer required and python scripts don't need to be copied.
    + **Visible Device Configuration Support**：`tf.config.set_visible_device` can now be used to set visible GPUs for each process. `CUDA_VISIBLE_DEVICES` can also be used. When `tf.distribute.Strategy` is used, the `tf.config.set_visible_device` argument shouldn't be set.
+ **Hybrid-embedding indices pre-computing**：The indices needed for hybrid embedding are pre-computed ahead of time and are overlapped with previous iterations.

+ **Cached evaluation indices:**：The hybrid-embedding indices for eval are cached when applicable, hence eliminating the re-computing of the indices at every eval iteration.
<<<<<<< HEAD

+ **MLP weight/data gradients calculation overlap:**：The weight gradients of MLP are calculated asynchronously with respect to the data gradients, enabling overlap between these two computations.

=======

+ **MLP weight/data gradients calculation overlap:**：The weight gradients of MLP are calculated asynchronously with respect to the data gradients, enabling overlap between these two computations.

>>>>>>> 60a161ea
+ **Better compute-communication overlap:**：Better overlap between compute and communication has been enabled to improve training throughput.

+ **Fused weight conversion:**：The FP32-to-FP16 conversion of the weights are now fused into the SGD optimizer, saving trips to memory.

+ **GraphScheduler:**：GrapScheduler was added to control the timing of cudaGraph launching. With GraphScheduler, the gap between adjacent cudaGraphs is eliminated.

+ **Multi-Node Training Support Enhancements**：You can now perform multi-node training on the cluster with non-RDMA hardware by setting the `AllReduceAlgo.NCCL` value for the `all_reduce_algo` argument. For more information, refer to the details for the `all_reduce_algo` argument in the [CreateSolver API](https://nvidia-merlin.github.io/HugeCTR/master/api/python_interface.html#solver).

+ **Support for Model Naming During Model Dumping**: You can now specify names for models with the `CreateSolver`training API, which will be dumped to the JSON configuration file with the `Model.graph_to_json` API. This will facilitate the Triton deployment of saved HugeCTR models, as well as help to distinguish between models when Apache Kafka sends parameters from training to inference.

+ **Fine-Grained Control Accessibility Enhancements for Embedding Layers**: We've added fine-grained control accessibility to embedding layers. Using the `Model.freeze_embedding` and `Model.unfreeze_embedding` APIs, embedding layer weights can be frozen and unfrozen. Additionally, weights for multiple embedding layers can be loaded independently, making it possible to load pre-trained embeddings for a particular layer. For more information, refer to [Model API](https://nvidia-merlin.github.io/HugeCTR/master/api/python_interface.html#model) and [Section 3.4 of the HugeCTR Criteo Notebook](https://github.com/NVIDIA-Merlin/HugeCTR/blob/v3.3/notebooks/hugectr_criteo.ipynb).

## What's New in Version 3.2.1

+ **GPU Embedding Cache Optimization**: The performance of the GPU embedding cache for the standalone module has been optimized. With this enhancement, the performance of small to medium batch sizes has improved significantly. We're not introducing any changes to the interface for the GPU embedding cache, so don't worry about making changes to any existing code that uses this standalone module. For more information, refer to the `ReadMe.md` file in the [gpu_cache](https://github.com/NVIDIA-Merlin/HugeCTR/tree/v3.2.1/gpu_cache) directory of the repository.

+ **Model Oversubscription Enhancements**: We're introducing a new host memory cache (HMEM-Cache) component for the model oversubscription feature. When configured properly, incremental training can be efficiently performed on models with large embedding tables that exceed the host memory. For more information, refer to [Host Memory Cache in MOS](https://nvidia-merlin.github.io/HugeCTR/master/hugectr_core_features.html#embedding-training-cache). Additionally, we've enhanced the Python interface for model oversubscription by replacing the `use_host_memory_ps` parameter with a `ps_types` parameter and adding a `sparse_models` parameter. For more information about these changes, refer to [HugeCTR Python Interface](https://nvidia-merlin.github.io/HugeCTR/master/api/python_interface.html#solver).

+ **Debugging Enhancements**: We're introducing new debugging features such as multi-level logging, as well as kernel debugging functions. We're also making our error messages more informative so that users know exactly how to resolve issues related to their training and inference code. For more information, refer to the comments in the header files, which are available at HugeCTR/include/base/debug.

+ **Enhancements to the Embedding Key Insertion Mechanism for the Embedding Cache**: Missing embedding keys can now be asynchronously inserted into the embedding cache. To enable automatically, set the hit rate threshold within the configuration file. When the actual hit rate of the embedding cache is higher than the hit rate threshold that the user set or vice versa, the embedding cache will insert the missing embedding key asynchronously.

+ **Parameter Server Enhancements**: We're introducing a new "in memory" database that utilizes the local CPU memory for storing and recalling embeddings and uses multi-threading to accelerate lookup and storage. You can now also use the combined CPU-accessible memory of your Redis cluster to store embeddings. We improved the performance for the "persistent" storage and retrieving embeddings from RocksDB using structured column families, as well as added support for creating hierarchical storage such as Redis as distributed cache. You don't have to worry about updating your Parameter Server configurations to take advantage of these enhancements.

+ **Slice Layer Internalization Enhancements**: The Slice layer for the branch toplogy can now be abstracted away in the Python interface. A model graph analysis will be conducted to resolve the tensor dependency and the Slice layer will be internally inserted if the same tensor is consumed more than once to form the branch topology. For more information about how to construct a model graph using branches without the Slice layer, refer to the Getting Started section of the repository README and the [Slice Layer](https://nvidia-merlin.github.io/HugeCTR/master/api/python_interface.html#layers) information.

## What's New in Version 3.2

+ **New HugeCTR to ONNX Converter**: We’re introducing a new HugeCTR to ONNX converter in the form of a Python package. All graph configuration files are required and model weights must be formatted as inputs. You can specify where you want to save the converted ONNX model. You can also convert sparse embedding models. For more information, refer to the HugeCTR to ONNX Converter information in the [onnx_converter](https://github.com/NVIDIA-Merlin/HugeCTR/tree/v3.2/onnx_converter) directory and the [HugeCTR2ONNX Demo Notebook](notebooks/hugectr2onnx_demo.ipynb).

+ **New Hierarchical Storage Mechanism on the Parameter Server (POC)**: We’ve implemented a hierarchical storage mechanism between local SSDs and CPU memory. As a result, embedding tables no longer have to be stored in the local CPU memory. The distributed Redis cluster is being implemented as a CPU cache to store larger embedding tables and interact with the GPU embedding cache directly. The local RocksDB serves as a query engine to back up the complete embedding table on the local SSDs and assist the Redis cluster with looking up missing embedding keys. For more information about how this works, refer to our [HugeCTR Backend documentation](https://github.com/triton-inference-server/hugectr_backend/blob/main/docs/architecture.md#distributed-deployment-with-hierarchical-hugectr-parameter-server)

+ **Parquet Format Support within the Data Generator**: The HugeCTR data generator now supports the parquet format, which can be configured easily using the Python API. For more information, refer to [Data Generator API](https://nvidia-merlin.github.io/HugeCTR/master/api/python_interface.html#data-generator-api).

+ **Python Interface Support for the Data Generator**: The data generator has been enabled within the HugeCTR Python interface. The parameters associated with the data generator have been encapsulated into the `DataGeneratorParams` struct, which is required to initialize the `DataGenerator` instance. You can use the data generator's Python APIs to easily generate the Norm, Parquet, or Raw dataset formats with the desired distribution of sparse keys. For more information, refer to [Data Generator API](https://nvidia-merlin.github.io/HugeCTR/master/api/python_interface.html#data-generator-api) and the data generator samples in the [tools/data_generator](https://github.com/NVIDIA-Merlin/HugeCTR/tree/v3.2/tools/data_generator) directory of the repository.

+ **Improvements to the Formula of the Power Law Simulator within the Data Generator**: We've modified the formula of the power law simulator within the data generator so that a positive alpha value is always produced, which will be needed for most use cases. The alpha values for `Long`, `Medium`, and `Short` within the power law distribution are 0.9, 1.1, and 1.3 respectively. For more information, refer to [Data Generator API](https://nvidia-merlin.github.io/HugeCTR/master/api/python_interface.html#data-generator-api).

+ **Support for Arbitrary Input and Output Tensors in the Concat and Slice Layers**: The Concat and Slice layers now support any number of input and output tensors. Previously, these layers were limited to a maximum of four tensors.

+ **New Continuous Training Notebook**: We’ve added a new notebook to demonstrate how to perform continuous training using the embedding training cache (also referred to as Embedding Training Cache) feature. For more information, refer to [HugeCTR Continuous Training](notebooks/continuous_training.ipynb).

+ **New HugeCTR Contributor Guide**: We've added a new [HugeCTR Contributor Guide](https://nvidia-merlin.github.io/HugeCTR/master/hugectr_contributor_guide.html) that explains how to contribute to HugeCTR, which may involve reporting and fixing a bug, introducing a new feature, or implementing a new or pending feature.

+ **Sparse Operation Kit (SOK) Enhancements**: SOK now supports TensorFlow 2.5 and 2.6. We also added support for identity hashing, dynamic input, and Horovod within SOK. Lastly, we added a new [SOK docs set](https://nvidia-merlin.github.io/HugeCTR/sparse_operation_kit/master/index.html) to help you get started with SOK.

## What's New in Version 3.1

+ **Hybrid Embedding**: Hybrid embedding is designed to overcome the bandwidth constraint imposed by the embedding part of the embedding train workload by algorithmically reducing the traffic over netwoek. Requirements: The input dataset has only one-hot feature items and the model uses the SGD optimizer.

+ **FusedReluBiasFullyConnectedLayer**: FusedReluBiasFullyConnectedLayer is one of the major optimizations applied to dense layers. It fuses relu Bias and FullyConnected layers to reduce the memory access on HBM. Requirements: The model uses a layer with separate data / gradient tensors as the bottom layer.

+ **Overlapped Pipeline**: The computation in the dense input data path is overlapped with the hybrid embedding computation. Requirements: The data reader is asynchronous, hybrid embedding is used, and the model has a feature interaction layer.

<<<<<<< HEAD
+ **Holistic CUDA Graph**: Packing everything inside a training iteration into a CUDA Graph. Limitations: this option works only if use_cuda_graph is turned off and use_overlapped_pipeline is turned on. 
=======
+ **Holistic CUDA Graph**: Packing everything inside a training iteration into a CUDA Graph. Limitations: this option works only if use_cuda_graph is turned off and use_overlapped_pipeline is turned on.
>>>>>>> 60a161ea

+ **Python Interface Enhancements**: We’ve enhanced the Python interface for HugeCTR so that you no longer have to manually create a JSON configuration file. Our Python APIs can now be used to create the computation graph. They can also be used to dump the model graph as a JSON object and save the model weights as binary files so that continuous training and inference can take place. We've added an Inference API that takes Norm or Parquet datasets as input to facilitate the inference process. For more information, refer to [HugeCTR Python Interface](https://nvidia-merlin.github.io/HugeCTR/master/api/python_interface.html) and [HugeCTR Criteo Notebook](notebooks/hugectr_criteo.ipynb).

+ **New Interface for Unified Embedding**: We’re introducing a new interface to simplify the use of embeddings and datareaders. To help you specify the number of keys in each slot, we added `nnz_per_slot` and `is_fixed_length`. You can now directly configure how much memory usage you need by specifying `workspace_size_per_gpu_in_mb` instead of `max_vocabulary_size_per_gpu`. For convenience, `mean/sum` is used in combinators instead of 0 and 1. In cases where you don't know which embedding type you should use, you can specify `use_hash_table` and let HugeCTR automatically select the embedding type based on your configuration. For more information, refer to [HugeCTR Python Interface](https://nvidia-merlin.github.io/HugeCTR/master/api/python_interface.html).

+ **Multi-Node Support for Embedding Training Cache (ETC)**: We’ve enabled multi-node support for the embedding training cache. You can now train a model with a terabyte-size embedding table using one node or multiple nodes even if the entire embedding table can't fit into the GPU memory. We're also introducing the host memory (HMEM) based parameter server (PS) along with its SSD-based counterpart. If the sparse model can fit into the host memory of each training node, the optimized HMEM-based PS can provide better model loading and dumping performance with a more effective bandwidth. For more information, refer to [HugeCTR Python Interface](https://nvidia-merlin.github.io/HugeCTR/master/api/python_interface.html).

+ **Enhancements to the Multi-Nodes TensorFlow Plugin**: The Multi-Nodes TensorFlow Plugin now supports multi-node synchronized training via tf.distribute.MultiWorkerMirroredStrategy. With minimal code changes, you can now easily scale your single GPU training to multi-node multi GPU training. The Multi-Nodes TensorFlow Plugin also supports multi-node synchronized training via Horovod. The inputs for embedding plugins are now data parallel, so the datareader no longer needs to preprocess data for different GPUs based on concrete embedding algorithms. For more information, see the `sparse_operation_kit_demo.ipynb` notebook in the [sparse_operation_kit/notebooks](https://github.com/NVIDIA-Merlin/HugeCTR/tree/v3.2/sparse_operation_kit/notebooks) directory of the repository.

+ **NCF Model Support**: We've added support for the NCF model, as well as the GMF and NeuMF variant models. With this enhancement, we're introducing a new element-wise multiplication layer and HitRate evaluation metric. Sample code was added that demonstrates how to preprocess user-item interaction data and train a NCF model with it. New examples have also been added that demonstrate how to train NCF models using MovieLens datasets.

+ **DIN and DIEN Model Support**: All of our layers support the DIN model. The following layers support the DIEN model: FusedReshapeConcat, FusedReshapeConcatGeneral, Gather, GRU, PReLUDice, ReduceMean, Scale, Softmax, and Sub. We also added sample code to demonstrate how to use the Amazon dataset to train the DIN model. See our sample programs in the [samples/din](https://github.com/NVIDIA-Merlin/HugeCTR/tree/v3.1/samples/din) directory of the repository.

+ **Multi-Hot Support for Parquet Datasets**: We've added multi-hot support for parquet datasets, so you can now train models with a paraquet dataset that contains both one hot and multi-hot slots.

+ **Mixed Precision (FP16) Support in More Layers**: The MultiCross layer now supports mixed precision (FP16). All layers now support FP16.

+ **Mixed Precision (FP16) Support in Inference**: We've added FP16 support for the inference pipeline. Therefore, dense layers can now adopt FP16 during inference.

+ **Optimizer State Enhancements for Continuous Training**: You can now store optimizer states that are updated during continuous training as files, such as the Adam optimizer's first moment (m) and second moment (v). By default, the optimizer states are initialized with zeros, but you can specify a set of optimizer state files to recover their previous values. For more information about `dense_opt_states_file` and `sparse_opt_states_file`, refer to [Python Interface](https://nvidia-merlin.github.io/HugeCTR/master/api/python_interface.html#).

+ **New Library File for GPU Embedding Cache Data**: We’ve moved the header/source code of the GPU embedding cache data structure into a stand-alone folder. It has been compiled into a stand-alone library file. Similar to HugeCTR, your application programs can now be directly linked from this new library file for future use. For more information, refer to the `ReadMe.md` file in the [gpu_cache](https://github.com/NVIDIA-Merlin/HugeCTR/tree/v3.1/gpu_cache) directory of the repository.

+ **Embedding Plugin Enhancements**: We’ve moved all the embedding plugin files into a stand-alone folder. The embedding plugin can be used as a stand-alone python module, and works with TensorFlow to accelerate the embedding training process.

+ **Adagrad Support**: Adagrad can now be used to optimize your embedding and network. To use it, change the optimizer type in the Optimizer layer and set the corresponding parameters.

## What's New in Version 3.0.1

+ **New DLRM Inference Benchmark**: We've added two detailed Jupyter notebooks to demonstrate how to train, deploy, and benchmark the performance of a deep learning recommendation model (DLRM) with HugeCTR. For more information, refer to our [HugeCTR Inference Notebooks](https://github.com/triton-inference-server/hugectr_backend/tree/v3.0.1/samples/dlrm).

+ **FP16 Optimization**: We've optimized the DotProduct, ELU, and Sigmoid layers based on `__half2` vectorized loads and stores, improving their device memory bandwidth utilization. MultiCross, FmOrder2, ReduceSum, and Multiply are the only layers that still need to be optimized for FP16.

+ **Synthetic Data Generator Enhancements**: We've enhanced our synthetic data generator so that it can generate uniformly distributed datasets, as well as power-law based datasets. You can now specify the `vocabulary_size` and `max_nnz` per categorical feature instead of across all categorial features. For more information, refer to our [user guide](https://nvidia-merlin.github.io/HugeCTR/master/hugectr_user_guide.html#generating-synthetic-data-and-benchmarks).

+ **Reduced Memory Allocation for Trained Model Exportation**: To prevent the "Out of Memory" error message from displaying when exporting a trained model, which may include a very large embedding table, the amount of memory allocated by the related functions has been significantly reduced.

+ **Dropout Layer Enhancement**: The Dropout layer is now compatible with CUDA Graph. The Dropout layer is using cuDNN by default so that it can be used with CUDA Graph.

## What’s New in Version 3.0

+ **Inference Support**: To streamline the recommender system workflow, we’ve implemented a custom HugeCTR backend on the [NVIDIA Triton Inference Server](https://developer.nvidia.com/nvidia-triton-inference-server). The HugeCTR backend leverages the embedding cache and parameter server to efficiently manage embeddings of different sizes and models in a hierarchical manner. For more information, refer to [our inference repository](https://github.com/triton-inference-server/hugectr_backend).

+ **New High-Level API**: You can now also construct and train your models using the Python interface with our new high-level API. For more information, refer to our preview example code in the `samples/preview` directory to grasp how this new API works.

+ **[FP16 Support](https://nvidia-merlin.github.io/HugeCTR/master/hugectr_core_features.html#mixed-precision-training) in More Layers**: All the layers except `MultiCross` support mixed precision mode. We’ve also optimized some of the FP16 layer implementations based on vectorized loads and stores.

+ **Enhanced TensorFlow Embedding Plugin**: Our embedding plugin now supports `LocalizedSlotSparseEmbeddingHash` mode. With this enhancement, the DNN model no longer needs to be split into two parts since it now connects with the embedding op through `MirroredStrategy` within the embedding layer. For more information, see the `notebooks/embedding_plugin.ipynb` notebook.

+ **Extended Embedding Training Cache**: We’ve extended the embedding training cache feature to support `LocalizedSlotSparseEmbeddingHash` and `LocalizedSlotSparseEmbeddingHashOneHot`.

+ **Epoch-Based Training Enhancements**: The `num_epochs` option in the **Solver** clause can now be used with the `Raw` dataset format.

+ **Deprecation of the `eval_batches` Parameter**: The `eval_batches` parameter has been deprecated and replaced with the `max_eval_batches` and `max_eval_samples` parameters. In epoch mode, these parameters control the maximum number of evaluations. An error message will appear when attempting to use the `eval_batches` parameter.

+ **`MultiplyLayer` Renamed**: To clarify what the `MultiplyLayer` does, it was renamed to `WeightMultiplyLayer`.

+ **Optimized Initialization Time**: HugeCTR’s initialization time, which includes the GEMM algorithm search and parameter initialization, was significantly reduced.

+ **Sample Enhancements**: Our samples now rely upon the [Criteo 1TB Click Logs dataset](https://ailab.criteo.com/download-criteo-1tb-click-logs-dataset/) instead of the Kaggle Display Advertising Challenge dataset. Our preprocessing scripts (Perl, Pandas, and NVTabular) have also been unified and simplified.

+ **Configurable DataReader Worker**: You can now specify the number of data reader workers, which run in parallel, with the `num_workers` parameter. Its default value is 12. However, if you are using the Parquet data reader, you can't configure the `num_workers` parameter since it always corresponds to the number of active GPUs.

## What's New in Version 2.3

+ **New Python Interface**: To enhance the interoperability with [NVTabular](https://github.com/NVIDIA/NVTabular) and other Python-based libraries, we're introducing a new Python interface for HugeCTR.

+ **HugeCTR Embedding with Tensorflow**: To help users easily integrate HugeCTR’s optimized embedding into their Tensorflow workflow, we now offer the HugeCTR embedding layer as a Tensorflow plugin. To better understand how to install, use, and verify it, see our Jupyter notebook tutorial in file `notebooks/embedding_plugin.ipynb`. The notebook also demonstrates how you can create a new Keras layer, `EmbeddingLayer`, based on the `hugectr.py` file in the `tools/embedding_plugin/python` directory with the helper code that we provide.

+ **Embedding Training Cache**: To enable a model with large embedding tables that exceeds the single GPU's memory limit, we've added a new embedding training cache feature, giving you the ability to load a subset of an embedding table into the GPU in a coarse grained, on-demand manner during the training stage.

+ **TF32 Support**: We've added TensorFloat-32 (TF32), a new math mode and third-generation of Tensor Cores, support on Ampere. TF32 uses the same 10-bit mantissa as FP16 to ensure accuracy while providing the same range as FP32 by using an 8-bit exponent. Since TF32 is an internal data type that accelerates FP32 GEMM computations with tensor cores, you can simply turn it on with a newly added configuration option. For more information, refer to [Solver](https://nvidia-merlin.github.io/HugeCTR/master/api/python_interface.html#solver).

+ **Enhanced AUC Implementation**: To enhance the performance of our AUC computation on multi-node environments, we've redesigned our AUC implementation to improve how the computational load gets distributed across nodes.

+ **Epoch-Based Training**: In addition to the `max_iter` parameter, you can now set the `num_epochs` parameter in the **Solver** clause within the configuration file. This mode can only currently be used with `Norm` dataset formats and their corresponding file lists. All dataset formats will be supported in the future.

+ **New Multi-Node Training Tutorial**: To better support multi-node training use cases, we've added a new step-by-step tutorial to the [tutorial/multinode-training](https://github.com/NVIDIA-Merlin/HugeCTR/tree/master/tutorial/multinode-training) directory of our GitHub repository.

+ **Power Law Distribution Support with Data Generator**: Because of the increased need for generating a random dataset whose categorical features follows the power-law distribution, we've revised our data generation tool to support this use case. For additional information, refer to the `--long-tail` description in the Generating Synthetic Data and Benchmarks section of the [docs/hugectr_user_guide.md](https://github.com/NVIDIA-Merlin/HugeCTR/blob/v2.3/docs/hugectr_user_guide.md#generating-synthetic-data-and-benchmarks) file in the repository.

+ **Multi-GPU Preprocessing Script for Criteo Samples**: Multiple GPUs can now be used when preparing the dataset for the programs in the [samples](https://github.com/NVIDIA-Merlin/HugeCTR/tree/v2.3/samples) directory of our GitHub repository. For more information, see how the `preprocess_nvt.py` program in the [tools/criteo_script](https://github.com/NVIDIA-Merlin/HugeCTR/tree/v2.3/tools/criteo_script) directory of the repository is used to preprocess the Criteo dataset for DCN, DeepFM, and W&D samples.

## Known Issues

+ HugeCTR uses NCCL to share data between ranks, and NCCL may require shared system memory for IPC and pinned (page-locked) system memory resources. When using NCCL inside a container, it is recommended that you increase these resources by issuing: `-shm-size=1g -ulimit memlock=-1`
See also [NCCL's known issue](https://docs.nvidia.com/deeplearning/nccl/user-guide/docs/troubleshooting.html#sharing-data). And the [GitHub issue](https://github.com/NVIDIA-Merlin/HugeCTR/issues/243).

+ KafkaProducers startup will succeed, even if the target Kafka broker is unresponsive. In order to avoid data-loss in conjunction with streaming model updates from Kafka, you have to make sure that a sufficient number of Kafka brokers is up, working properly and reachable from the node where you run HugeCTR.

+ The number of data files in the file list should be no less than the number of data reader workers. Otherwise, different workers will be mapped to the same file and data loading does not progress as expected.

+ Joint Loss training hasn’t been supported with regularizer.<|MERGE_RESOLUTION|>--- conflicted
+++ resolved
@@ -1,7 +1,5 @@
 # Release Notes
 
-<<<<<<< HEAD
-=======
 ## What's New in Version 3.9
 
 + **Updates to 3G Embedding**:
@@ -63,7 +61,6 @@
   + Joint loss training with a regularizer is not supported.
 
 
->>>>>>> 60a161ea
 ## What's New in Version 3.8
 
 + **Sample Notebook to Demonstrate 3G Embedding**:
@@ -371,15 +368,9 @@
 + **Hybrid-embedding indices pre-computing**：The indices needed for hybrid embedding are pre-computed ahead of time and are overlapped with previous iterations.
 
 + **Cached evaluation indices:**：The hybrid-embedding indices for eval are cached when applicable, hence eliminating the re-computing of the indices at every eval iteration.
-<<<<<<< HEAD
 
 + **MLP weight/data gradients calculation overlap:**：The weight gradients of MLP are calculated asynchronously with respect to the data gradients, enabling overlap between these two computations.
 
-=======
-
-+ **MLP weight/data gradients calculation overlap:**：The weight gradients of MLP are calculated asynchronously with respect to the data gradients, enabling overlap between these two computations.
-
->>>>>>> 60a161ea
 + **Better compute-communication overlap:**：Better overlap between compute and communication has been enabled to improve training throughput.
 
 + **Fused weight conversion:**：The FP32-to-FP16 conversion of the weights are now fused into the SGD optimizer, saving trips to memory.
@@ -434,11 +425,7 @@
 
 + **Overlapped Pipeline**: The computation in the dense input data path is overlapped with the hybrid embedding computation. Requirements: The data reader is asynchronous, hybrid embedding is used, and the model has a feature interaction layer.
 
-<<<<<<< HEAD
-+ **Holistic CUDA Graph**: Packing everything inside a training iteration into a CUDA Graph. Limitations: this option works only if use_cuda_graph is turned off and use_overlapped_pipeline is turned on. 
-=======
 + **Holistic CUDA Graph**: Packing everything inside a training iteration into a CUDA Graph. Limitations: this option works only if use_cuda_graph is turned off and use_overlapped_pipeline is turned on.
->>>>>>> 60a161ea
 
 + **Python Interface Enhancements**: We’ve enhanced the Python interface for HugeCTR so that you no longer have to manually create a JSON configuration file. Our Python APIs can now be used to create the computation graph. They can also be used to dump the model graph as a JSON object and save the model weights as binary files so that continuous training and inference can take place. We've added an Inference API that takes Norm or Parquet datasets as input to facilitate the inference process. For more information, refer to [HugeCTR Python Interface](https://nvidia-merlin.github.io/HugeCTR/master/api/python_interface.html) and [HugeCTR Criteo Notebook](notebooks/hugectr_criteo.ipynb).
 
