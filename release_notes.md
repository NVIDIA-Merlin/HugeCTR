# Release Notes

<<<<<<< HEAD
## What's New in Version 21.09

+ **New Format for Maintaining Release Versioning**: For consistency and better alignment with other NVIDIA products such as RAPIDS, our release versioning will now adhere to the **year.month (yy.mm)** format.

+ **New HugeCTR to ONNX Converter**: We’re introducing a new HugeCTR to ONNX converter in the form of a Python package. All graph configuration files are required and model weights must be formatted as inputs. You can specify where you want to save the converted ONNX model. You can also convert sparse embedding models. For more information, refer to [HugeCTR to ONNX Converter](./onnx_converter) and [HugeCTR2ONNX Demo Notebook](notebooks/hugectr2onnx_demo.ipynb).

+ **New Hierarchical Storage Mechanicsm**: We’ve implemented a hierarchical storage mechanism between local SSDs and CPU memory. As a result, embedding tables no longer have to be stored in the local CPU memory. The distributed Redis cluster is being implemented as a CPU cache to store larger embedding tables and interact with the GPU embedding cache directly. The local RocksDB serves as a query engine to back up the complete embedding table on the local SSDs and assist the Redis cluster with looking up missing embedding keys.

+ **Parquet Format Support Within the Data Generator**: The HugeCTR data generator now supports the parquet format, which can be configured easily using the Python API. For more information, refer to [Data Generator API](docs/python_interface.md#data-generator-api).

+ **Python Interface Support for the Data Generator**: The data generator has been enabled within the HugeCTR Python interface. The parameters associated with the data generator have been encapsulated into the `DataGeneratorParams` struct, which is required to initialize the `DataGenerator` instance. You can use the data generator's Python APIs to easily generate the Norm, Parquet, or Raw dataset formats with the desired distribution of sparse keys. For more information, refer to [Data Generator API](docs/python_interface.md#data-generator-api) and [Data Generator Samples](tools/data_generator).

+ **Improvements to the Formula of the Power Law Simulator within the Data Generator**: We've modified the formula of the power law simulator within the data generator so that a positive alpha value is always produced, which will be needed for most use cases. The alpha values for `Long`, `Medium`, and `Short` within the power law distribution are 0.9, 1.1, and 1.3 respectively. For more information, refer to [Data Generator API](docs/python_interface.md#data-generator-api).

+ **Support for Arbitrary Input and Output Tensors in the Concat and Slice Layers**: The Concat and Slice layers now support any number of input and output tensors. Previously, these layers were limited to a maximum of four tensors.

+ **New Continuous Training Notebook**: We’ve added a new notebook to demonstrate how to perform continuous training using the model oversubscription (also referred to as Embedding Training Cache) feature. For more information, refer to [HugeCTR Continuous Training](notebooks/continuous_training.ipynb).

+ **New HugeCTR Contributor Guide**: We've added a new [HugeCTR Contributor Guide](docs/hugectr_contributor_guide.md) that explains how to contribute to HugeCTR, which may involve reporting and fixing a bug, introducing a new feature, or implementing a new or pending feature.

+ **TensorFlow 2.5 Support in Sparse Operation Kits (SOK)**: SOK now supports TensorFlow 2.5. We also added a new [SOK docs set](https://nvidia.github.io/HugeCTR/sparse_operation_kit/v1.0.0/index.html) to help you get started with SOK.
=======
## What's New in Version 3.2
+ **New Versioning**: From this release, instead of versioning HugeCTR with “major.minor”, we will apply a new version rule “year.month” to keep consistent with the other important products in NVIDIA e.g. NVTabular, Rapids, Deep learning framework like TF and PyT.
+ **HugeCTR to ONNX convertor**: We’ve introduced the HugeCTR to ONNX converter as a Python package, which can improve the compatibility with other deep learning frameworks. The converter requires the files of HugeCTR graph configuration and model weights as inputs, and will save the converted ONNX model to the specified path. There is a flag that users can opt for to determine whether they want to convert the sparse embedding models or not. For more information, see [HugeCTR to ONNX Converter ](./onnx_converter) and [HugeCTR2ONNX Demo Notebook](notebooks/hugectr2onnx_demo.ipynb).
+ **HugeCTR Hierarchical Parameter Server POC**: We’ve implemented a hierarchical storage mechanism between local SSDs and CPU memory, which breaks the convention that the embedding table must be stored in local CPU memory. The distributed Redis cluster is introduced as a CPU cache to store larger embedding tables and interact with the GPU embedding cache directly. The local RocksDB serves as a query engine to back up the complete embedding table on the local SSDs in order to assist the Redis cluster to perform missing embedding keys look up.
+ **Continues Training Notebook**: We’ve added a notebook introducing how to make the continuous training using the model oversubscription (a.k.a. Embedding Training Cache) feature in HugeCTR. For more information, see [HugeCTR Continuous Training](notebooks/continuous_training.ipynb).
+ **Data generator with parquet format support**: We’ve supported the parquet format in the HugeCTR data generator, which can be configured easily with the Python API. For more information, see [Data Generator API](docs/python_interface.md#data-generator-api).
+ **New Contributing Document**: We’ve added a [HugeCTR Contributor Guide](docs/hugectr_contributor_guide.md), which shows how to contribute to HugeCTR by reporting a bug, prosing and implementing a feature by yourself, or implementing our pending feature or fixing a bug.
+ **Python Interface for Data Generator**: We’ve enabled the data generator in the HugeCTR Python interface. The generation related parameters have been encapsulated into the struct `DataGeneratorParams`, which is required to initialize the `DataGenerator` instance. With the generator Python APIs, users can easily generate the Norm, Parquet or Raw format dataset with the desired distribution of sparse keys. For more information, see [Data Generator API](docs/python_interface.md#data-generator-api) and [Data Generator Samples](tools/data_generator).
+ **Supporting Arbitrary Number of Inputs in Concat Layer and Slice Layer**: The Concat and Slice layers now support any number of input and output tensors, respectively. Previously, these layers would be limited to a maximum of 4 tensors.
+ **Fix power law in Data Generator (Generalize the power law simulator in Data Generator)**: We’ve modified the formula of the power law simulator to make for the positive alpha value, which is more general in different use cases. Besides, the alpha values for `Long`, `Medium` and `Short` of power law distribution are 0.9, 1.1 and 1.3 respectively. For more information, see [Data Generator API](docs/python_interface.md#data-generator-api).
+ **New Document for Sparse Operation Kit (SOK)**: In this release we provided a website based introduction to SOK, see [here](https://nvidia.github.io/HugeCTR/sparse_operation_kit/v1.0.1/index.html) 
+ **Supporting TensorFlow 2.5 & 2.6 in Sparse Operation Kit**
+ **Supporting Identity Hashing (no hashing) in Sparse Operation kit**
+ **Supporting Dynamic Input in Sparse Operation Kit**
+ **Horovod compatible in Sparse Operation Kit**
>>>>>>> 3cf91dce

## What's New in Version 3.1

+ **MLPerf v1.0 Integration**: We've integrated MLPerf optimizations for DLRM training and enabled them as configurable options in Python interface. Specifically, we have incorporated AsyncRaw data reader, HybridEmbedding, FusedReluBiasFullyConnectedLayer, overlapped pipeline, holistic CUDA Graph and so on. The performance of 14-node DGX-A100 DLRM training with Python APIs is comparable to CLI usage. For more information, refer to [HugeCTR Python Interface](docs/python_interface.md) and [DLRM Sample](samples/dlrm).

+ **Enhancements to the Python Interface**: We’ve enhanced the Python interface for HugeCTR so that you no longer have to manually create a JSON configuration file. Our Python APIs can now be used to create the computation graph. They can also be used to dump the model graph as a JSON object and save the model weights as binary files so that continuous training and inference can take place. We've added an Inference API that takes Norm or Parquet datasets as input to facilitate the inference process. For more information, refer to [HugeCTR Python Interface](docs/python_interface.md) and [HugeCTR Criteo Notebook](notebooks/hugectr_criteo.ipynb).

+ **New Interface for Unified Embedding**: We’re introducing a new interface to simplify the use of embeddings and datareaders. To help you specify the number of keys in each slot, we added `nnz_per_slot` and `is_fixed_length`. You can now directly configure how much memory usage you need by specifying `workspace_size_per_gpu_in_mb` instead of `max_vocabulary_size_per_gpu`. For convenience, `mean/sum` is used in combinators instead of 0 and 1. In cases where you don't know which embedding type you should use, you can specify `use_hash_table` and let HugeCTR automatically select the embedding type based on your configuration. For more information, refer to [HugeCTR Python Interface](docs/python_interface.md).

+ **Multi-Node Support for Embedding Training Cache (MOS)**: We’ve enabled multi-node support for the embedding training cache. You can now train a model with a terabyte-size embedding table using one node or multiple nodes even if the entire embedding table can't fit into the GPU memory. We're also introducing the host memory (HMEM) based parameter server (PS) along with its SSD-based counterpart. If the sparse model can fit into the host memory of each training node, the optimized HMEM-based PS can provide better model loading and dumping performance with a more effective bandwidth. For more information, refer to [HugeCTR Python Interface](docs/python_interface.md).

+ **Enhancements to the Multi-Nodes TensorFlow Plugin**: The Multi-Nodes TensorFlow Plugin now supports multi-node synchronized training via tf.distribute.MultiWorkerMirroredStrategy. With minimal code changes, you can now easily scale your single GPU training to multi-node multi GPU training. The Multi-Nodes TensorFlow Plugin also supports multi-node synchronized training via Horovod. The inputs for embedding plugins are now data parallel, so the datareader no longer needs to preprocess data for different GPUs based on concrete embedding algorithms. For more information, see our [Sparse Operation Kit Demo](notebooks/sparse_operation_kit_demo.ipynb).
	
+ **NCF Model Support**: We've added support for the NCF model, as well as the GMF and NeuMF variant models. With this enhancement, we're introducing a new element-wise multiplication layer and HitRate evaluation metric. Sample code was added that demonstrates how to preprocess user-item interaction data and train a NCF model with it. New examples have also been added that demonstrate how to train NCF models using MovieLens datasets.

+ **DIN and DIEN Model Support**: All of our layers support the DIN model. The following layers support the DIEN model: FusedReshapeConcat, FusedReshapeConcatGeneral, Gather, GRU, PReLUDice, ReduceMean, Scale, Softmax, and Sub. We also added sample code to demonstrate how to use the Amazon dataset to train the DIN model. See our [DIN sample](samples/din).

+ **Multi-Hot Support for Parquet Datasets**: We've added multi-hot support for parquet datasets, so you can now train models with a paraquet dataset that contains both one hot and multi-hot slots.

+ **Mixed Precision (FP16) Support in More Layers**: The MultiCross layer now supports mixed precision (FP16). All layers now support FP16.

+ **Mixed Precision (FP16) Support in Inference**: We've added FP16 support for the inference pipeline. Therefore, dense layers can now adopt FP16 during inference.

+ **Optimizer State Enhancements for Continuous Training**: You can now store optimizer states that are updated during continuous training as files, such as the Adam optimizer's first moment (m) and second moment (v). By default, the optimizer states are initialized with zeros, but you can specify a set of optimizer state files to recover their previous values. For more information about `dense_opt_states_file` and `sparse_opt_states_file`, refer to [Python Interface](docs/python_interface.md#load_dense_weights-method).

+ **New Library File for GPU Embedding Cache Data**: We’ve moved the header/source code of the GPU embedding cache data structure into a stand-alone folder. It has been compiled into a stand-alone library file. Similar to HugeCTR, your application programs can now be directly linked from this new library file for future use. For more information, refer to our [GPU Embedding Cache ReadMe](gpu_cache/ReadMe.md).

+ **Embedding Plugin Enhancements**: We’ve moved all the embedding plugin files into a stand-alone folder. The embedding plugin can be used as a stand-alone python module, and works with TensorFlow to accelerate the embedding training process.

+ **Adagrad Support**: Adagrad can now be used to optimize your embedding and network. To use it, change the optimizer type in the Optimizer layer and set the corresponding parameters.

## What's New in Version 3.0.1

+ **New DLRM Inference Benchmark**: We've added two detailed Jupyter notebooks to demonstrate how to train, deploy, and benchmark the performance of a deep learning recommendation model (DLRM) with HugeCTR. For more information, refer to our [HugeCTR Inference Notebooks](https://github.com/triton-inference-server/hugectr_backend/tree/v3.0.1-integration/samples/dlrm).

+ **FP16 Optimization**: We've optimized the DotProduct, ELU, and Sigmoid layers based on `__half2` vectorized loads and stores, improving their device memory bandwidth utilization. MultiCross, FmOrder2, ReduceSum, and Multiply are the only layers that still need to be optimized for FP16.

+ **Synthetic Data Generator Enhancement**: We've enhanced our synthetic data generator so that it can generate uniformly distributed datasets, as well as power-law based datasets. You can now specify the `vocabulary_size` and `max_nnz` per categorical feature instead of across all categorial features. For more information, refer to our [user guide](docs/hugectr_user_guide.md#generating-synthetic-data-and-benchmarks).

+ **Reduced Memory Allocation for Trained Model Exportation**: To prevent the "Out of Memory" error message from displaying when exporting a trained model, which may include a very large embedding table, the amount of memory allocated by the related functions has been significantly reduced.

+ **Dropout Layer Enhancement**: The Dropout layer is now compatible with CUDA Graph. The Dropout layer is using cuDNN by default so that it can be used with CUDA Graph.

## What’s New in Version 3.0

+ **Inference Support**: To streamline the recommender system workflow, we’ve implemented a custom HugeCTR backend on the [NVIDIA Triton Inference Server](https://developer.nvidia.com/nvidia-triton-inference-server). The HugeCTR backend leverages the embedding cache and parameter server to efficiently manage embeddings of different sizes and models in a hierarchical manner. For more information, refer to [our inference repository](https://github.com/triton-inference-server/hugectr_backend).

+ **New High-Level API**: You can now also construct and train your models using the Python interface with our new high-level API. For more information, refer to [our preview example code](samples/preview) to grasp how this new API works.

+ **[FP16 Support](hugectr_user_guide.md#mixed-precision-training) in More Layers**: All the layers except `MultiCross` support mixed precision mode. We’ve also optimized some of the FP16 layer implementations based on vectorized loads and stores.

+ **[Enhanced TensorFlow Embedding Plugin](notebooks/embedding_plugin.ipynb)**: Our embedding plugin now supports `LocalizedSlotSparseEmbeddingHash` mode. With this enhancement, the DNN model no longer needs to be split into two parts since it now connects with the embedding op through `MirroredStrategy` within the embedding layer.

+ **Extended Model Oversubscription**: We’ve extended the model oversubscription feature to support `LocalizedSlotSparseEmbeddingHash` and `LocalizedSlotSparseEmbeddingHashOneHot`.

+ **Epoch-Based Training Enhancement**: The `num_epochs` option in the **Solver** clause can now be used with the `Raw` dataset format.

+ **Deprecation of the `eval_batches` Parameter**: The `eval_batches` parameter has been deprecated and replaced with the `max_eval_batches` and `max_eval_samples` parameters. In epoch mode, these parameters control the maximum number of evaluations. An error message will appear when attempting to use the `eval_batches` parameter.

+ **`MultiplyLayer` Renamed**: To clarify what the `MultiplyLayer` does, it was renamed to `WeightMultiplyLayer`.

+ **Optimized Initialization Time**: HugeCTR’s initialization time, which includes the GEMM algorithm search and parameter initialization, was significantly reduced.

+ **Sample Enhancements**: Our samples now rely upon the [Criteo 1TB Click Logs dataset](https://ailab.criteo.com/download-criteo-1tb-click-logs-dataset/) instead of the Kaggle Display Advertising Challenge dataset. Our preprocessing scripts (Perl, Pandas, and NVTabular) have also been unified and simplified.

+ **Configurable DataReader Worker**: You can now specify the number of data reader workers, which run in parallel, with the `num_workers` parameter. Its default value is 12. However, if you are using the Parquet data reader, you can't configure the `num_workers` parameter since it always corresponds to the number of active GPUs.

## What's New in Version 2.3

+ **New Python Interface**: To enhance the interoperability with [NVTabular](https://github.com/NVIDIA/NVTabular) and other Python-based libraries, we're introducing a new Python interface for HugeCTR.

+ **HugeCTR Embedding with Tensorflow**: To help users easily integrate HugeCTR’s optimized embedding into their Tensorflow workflow, we now offer the HugeCTR embedding layer as a Tensorflow plugin. To better understand how to intall, use, and verify it, see our [Jupyter notebook tutorial](../notebooks/embedding_plugin.ipynb). It also demonstrates how you can create a new Keras layer, `EmbeddingLayer`, based on the [`hugectr.py`](../tools/embedding_plugin/python) helper code that we provide.

+ **Model Oversubscription**: To enable a model with large embedding tables that exceeds the single GPU's memory limit, we've added a new model oversubscription feature, giving you the ability to load a subset of an embedding table into the GPU in a coarse grained, on-demand manner during the training stage.

+ **TF32 Support**: We've added TensorFloat-32 (TF32), a new math mode and third-generation of Tensor Cores, support on Ampere. TF32 uses the same 10-bit mantissa as FP16 to ensure accuracy while providing the same range as FP32 by using an 8-bit exponent. Since TF32 is an internal data type that accelerates FP32 GEMM computations with tensor cores, you can simply turn it on with a newly added configuration option. For more information, refer to [Solver](docs/hugectr_user_guide.md#solver).

+ **Enhanced AUC Implementation**: To enhance the performance of our AUC computation on multi-node environments, we've redesigned our AUC implementation to improve how the computational load gets distributed across nodes.

+ **Epoch-Based Training**: In addition to the `max_iter` parameter, you can now set the `num_epochs` parameter in the **Solver** clause within the configuration file. This mode can only currently be used with `Norm` dataset formats and their corresponding file lists. All dataset formats will be supported in the future.

+ **New Multi-Node Training Tutorial**: To better support multi-node training use cases, we've added a new [a step-by-step tutorial](../tutorial/multinode-training).

+ **Power Law Distribution Support with Data Generator**: Because of the increased need for generating a random dataset whose categorical features follows the power-law distribution, we've revised our data generation tool to support this use case. For additional information, refer to the `--long-tail` description [here](../docs/hugectr_user_guide.md#Generating Synthetic Data and Benchmarks).

+ **Multi-GPU Preprocessing Script for Criteo Samples**: Multiple GPUs can now be used when preparing the dataset for our [samples](../samples). For more information, see how [preprocess_nvt.py](../tools/criteo_script/preprocess_nvt.py) is used to preprocess the Criteo dataset for DCN, DeepFM, and W&D samples.

## Known Issues
+ Since the automatic plan file generator isn't able to handle systems that contain one GPU, you must manually create a JSON plan file with the following parameters and rename it using the name listed in the HugeCTR configuration file: `{"type": "all2all", "num_gpus": 1, "main_gpu": 0, "num_steps": 1, "num_chunks": 1, "plan": [[0, 0]], and "chunks": [1]}`.

+ If using a system that contains two GPUs with two NVLink connections, the auto plan file generator will print the following warning message: `RuntimeWarning: divide by zero encountered in true_divide`. This is an erroneous warning message and should be ignored.

+ The current plan file generator doesn't support a system where the NVSwitch or a full peer-to-peer connection between all nodes is unavailable.

+ Users need to set an `export CUDA_DEVICE_ORDER=PCI_BUS_ID` environment variable to ensure that the CUDA runtime and driver have a consistent GPU numbering.

+ `LocalizedSlotSparseEmbeddingOneHot` only supports a single-node machine where all the GPUs are fully connected such as NVSwitch.

+ HugeCTR version 3.0 crashes when running the DLRM sample on DGX2 due to a CUDA Graph issue. To run the sample on DGX2, disable the CUDA Graph by setting the `cuda_graph` parameter to false even if it degrades the performance a bit. This issue doesn't exist when using the DGX A100.

+ The HugeCTR embedding TensorFlow plugin only works with single-node machines.

+ The HugeCTR embedding TensorFlow plugin assumes that the input keys are in `int64` and its output is in `float`.

+ If the number of samples in a dataset is not divisible by the batch size when in epoch mode and using the `num_epochs` instead of `max_iter`, a few remaining samples are truncated. If the training dataset is large enough, its impact can be negligible. If you want to minimize the wasted batches, try adjusting the number of data reader workers. For example, using a file list source, set the `num_workers` parameter to an advisor based on the number of data files in the file list.

+ The MultiCross layer doesn't support mixed precision mode yet.<|MERGE_RESOLUTION|>--- conflicted
+++ resolved
@@ -1,9 +1,6 @@
 # Release Notes
 
-<<<<<<< HEAD
-## What's New in Version 21.09
-
-+ **New Format for Maintaining Release Versioning**: For consistency and better alignment with other NVIDIA products such as RAPIDS, our release versioning will now adhere to the **year.month (yy.mm)** format.
+## What's New in Version 3.2
 
 + **New HugeCTR to ONNX Converter**: We’re introducing a new HugeCTR to ONNX converter in the form of a Python package. All graph configuration files are required and model weights must be formatted as inputs. You can specify where you want to save the converted ONNX model. You can also convert sparse embedding models. For more information, refer to [HugeCTR to ONNX Converter](./onnx_converter) and [HugeCTR2ONNX Demo Notebook](notebooks/hugectr2onnx_demo.ipynb).
 
@@ -22,23 +19,20 @@
 + **New HugeCTR Contributor Guide**: We've added a new [HugeCTR Contributor Guide](docs/hugectr_contributor_guide.md) that explains how to contribute to HugeCTR, which may involve reporting and fixing a bug, introducing a new feature, or implementing a new or pending feature.
 
 + **TensorFlow 2.5 Support in Sparse Operation Kits (SOK)**: SOK now supports TensorFlow 2.5. We also added a new [SOK docs set](https://nvidia.github.io/HugeCTR/sparse_operation_kit/v1.0.0/index.html) to help you get started with SOK.
-=======
-## What's New in Version 3.2
-+ **New Versioning**: From this release, instead of versioning HugeCTR with “major.minor”, we will apply a new version rule “year.month” to keep consistent with the other important products in NVIDIA e.g. NVTabular, Rapids, Deep learning framework like TF and PyT.
-+ **HugeCTR to ONNX convertor**: We’ve introduced the HugeCTR to ONNX converter as a Python package, which can improve the compatibility with other deep learning frameworks. The converter requires the files of HugeCTR graph configuration and model weights as inputs, and will save the converted ONNX model to the specified path. There is a flag that users can opt for to determine whether they want to convert the sparse embedding models or not. For more information, see [HugeCTR to ONNX Converter ](./onnx_converter) and [HugeCTR2ONNX Demo Notebook](notebooks/hugectr2onnx_demo.ipynb).
-+ **HugeCTR Hierarchical Parameter Server POC**: We’ve implemented a hierarchical storage mechanism between local SSDs and CPU memory, which breaks the convention that the embedding table must be stored in local CPU memory. The distributed Redis cluster is introduced as a CPU cache to store larger embedding tables and interact with the GPU embedding cache directly. The local RocksDB serves as a query engine to back up the complete embedding table on the local SSDs in order to assist the Redis cluster to perform missing embedding keys look up.
-+ **Continues Training Notebook**: We’ve added a notebook introducing how to make the continuous training using the model oversubscription (a.k.a. Embedding Training Cache) feature in HugeCTR. For more information, see [HugeCTR Continuous Training](notebooks/continuous_training.ipynb).
-+ **Data generator with parquet format support**: We’ve supported the parquet format in the HugeCTR data generator, which can be configured easily with the Python API. For more information, see [Data Generator API](docs/python_interface.md#data-generator-api).
-+ **New Contributing Document**: We’ve added a [HugeCTR Contributor Guide](docs/hugectr_contributor_guide.md), which shows how to contribute to HugeCTR by reporting a bug, prosing and implementing a feature by yourself, or implementing our pending feature or fixing a bug.
-+ **Python Interface for Data Generator**: We’ve enabled the data generator in the HugeCTR Python interface. The generation related parameters have been encapsulated into the struct `DataGeneratorParams`, which is required to initialize the `DataGenerator` instance. With the generator Python APIs, users can easily generate the Norm, Parquet or Raw format dataset with the desired distribution of sparse keys. For more information, see [Data Generator API](docs/python_interface.md#data-generator-api) and [Data Generator Samples](tools/data_generator).
+
 + **Supporting Arbitrary Number of Inputs in Concat Layer and Slice Layer**: The Concat and Slice layers now support any number of input and output tensors, respectively. Previously, these layers would be limited to a maximum of 4 tensors.
+
 + **Fix power law in Data Generator (Generalize the power law simulator in Data Generator)**: We’ve modified the formula of the power law simulator to make for the positive alpha value, which is more general in different use cases. Besides, the alpha values for `Long`, `Medium` and `Short` of power law distribution are 0.9, 1.1 and 1.3 respectively. For more information, see [Data Generator API](docs/python_interface.md#data-generator-api).
+
 + **New Document for Sparse Operation Kit (SOK)**: In this release we provided a website based introduction to SOK, see [here](https://nvidia.github.io/HugeCTR/sparse_operation_kit/v1.0.1/index.html) 
+
 + **Supporting TensorFlow 2.5 & 2.6 in Sparse Operation Kit**
+
 + **Supporting Identity Hashing (no hashing) in Sparse Operation kit**
+
 + **Supporting Dynamic Input in Sparse Operation Kit**
+
 + **Horovod compatible in Sparse Operation Kit**
->>>>>>> 3cf91dce
 
 ## What's New in Version 3.1
 
