--- conflicted
+++ resolved
@@ -146,15 +146,9 @@
     BUILD_SOK: 1
 
 build_hps_tf_plugin:
-<<<<<<< HEAD
-  extends: .build
-  variables:
-    FROM_IMAGE: ${IMAGE_ALL}
-=======
   extends: .build_hugectr
   variables:
     FROM_IMAGE: ${IMAGE_SOK_TF2}
->>>>>>> 60a161ea
     DST_IMAGE: $TF_PLUGIN_IMAGE_VERSIONED
     BUILD_TF_PLUGIN: 1
 
@@ -637,15 +631,6 @@
   script:
     - export CONT=${TRAIN_IMAGE_VERSIONED_WITH_HDFS}
     - srun -N 1 -p dgx1v32g bash ./ci/integration_test/hdfs/hdfs_backend_test.sh
-<<<<<<< HEAD
-  rules:
-    - if: $CI_PIPELINE_SOURCE =~ /^(web|merge_request_event)$/
-      when: always
-    - if: $TEST_NEW_IMAGE == "1"
-      when: always
-    - when: never
-=======
->>>>>>> 60a161ea
 
 wdl_check:
   # Push logs to gitlab
