# Hierarchical Parameter Server Database Backend

```{contents}
---
depth: 2
local: true
backlinks: none
---
```

<<<<<<< HEAD
```{contents}
---
depth: 2
local: true
backlinks: none
---
```

## Introduction to the Hierarchical Parameter Server
=======
## Introduction to the HPS Database Backend
>>>>>>> 60a161ea

The Hierarchical Parameter Server database backend (HPS database backend) allows HugeCTR to use models with huge embedding tables by extending HugeCTRs storage space beyond the constraints of GPU memory through utilizing various memory resources across you cluster. Further, it grants the ability to permanently store embedding tables in a structured manner. For an end-to-end demo on how to use the HPS database backend, please refer to [samples](https://github.com/triton-inference-server/hugectr_backend/tree/main/samples/hierarchical_deployment).

## Background

GPU clusters offer superior compute power, compared to their CPU-only counterparts. However, although modern data-center GPUs by NVIDIA are equipped with increasing amounts of memory, new and more powerful AI algorithms come into existence that require more memory. Recommendation models with their huge embedding tables are spearheading these developments. The HPS database backend allows you to efficiently perform inference with models that rely on embedding tables that vastly exceed the available GPU device storage space.

This is achieved through utilizing other memory resources, available within your clsuter, such as CPU accessible RAM and non-volatile memory. Aside from general advantages of non-volatile memory with respect to retaining stored information, storage devices such as HDDs and SDDs offer orders of magnitude more storage space than DDR memory and HBM (High Bandwidth Memory), at significantly lower cost. However, their throughout is lower and latency is higher than that of DRR and HBM.

The HPS database backend acts as an intermediate layer between your GPU and non-volatile memory to store all embeddings of your model. Thereby, available local RAM and/or RAM resources available across the cluster can be used as a cache to improve response times.

## Architecture

As of version 3.3, the HugeCTR hierarchical parameter server database backend defines 3 storage layers.

1. The **CPU Memory Database** layer utilizes volatile CPU addressable RAM memory to cache embeddings.
This database is created and maintained separately by each machine that runs HugeCTR in your cluster.

2. The **Distributed Database** layer allows utilizing Redis cluster deployments to store and retrieve embeddings in and from the RAM memory that is available in your cluster.
The HugeCTR distributed database layer is designed for compatibility with Redis [persistence features](https://redis.io/topics/persistence) such as RDB and AOF to allow seamless continued operation across device restart.
This kind of database is shared by all nodes that participate in the training or inference of a HugeCTR model.

   **Note**: Many products claim Redis compatibility.
   We cannot guarantee or make any statements regarding the suitability of these with our distributed database layer.
   However, we note that Redis alternatives are likely to be compatible with the Redis cluster distributed database layer as long as they are compatible with [hiredis](https://github.com/redis/hiredis).
   We would love to hear about your experiences.
   Please let us know if you successfully or unsuccessfully deployed such Redis alternatives as storage targets with HugeCTR.

3. The **Persistent Database** layer links HugeCTR with a persistent database.
Each node that has such a persistent storage layer configured retains a separate copy of all embeddings in its locally available non-volatile memory.
This layer is best considered as a compliment to the distributed database to further expand storage capabilities and to provide high availability.
As a result, if your model exceeds even the total RAM capacity of your entire cluster or if&mdash;for whatever reason&mdash;the Redis cluster becomes unavailable, all nodes that are configured with a persistent database are still able to respond to inference requests, though likely with increased latency.

The following table provides an overview of the typical properties for the different parameter database layers and the embedding cache.
We emphasize that this table provides rough guidelines.
Properties for production deployments are often different.

|  | GPU Embedding Cache | CPU Memory Database | Distributed Database (InfiniBand) | Distributed Database (Ethernet) | Persistent Database |
|--|--|--|--|--|--|
| Mean Latency | ns ~ us | us ~ ms | us ~ ms | several ms | ms ~ s
| Capacity (relative) | ++  | +++ | +++++ | +++++ | +++++++ |
| Capacity (range in practice) | 10 GBs ~ few TBs  | 100 GBs ~ several TBs | several TBs | several TBs | up to 100s of TBs |
| Cost / Capacity | ++++ | +++ | ++++ | ++++ | + |
| Volatile | yes | yes | configuration dependent | configuration dependent | no |
| Configuration / maintenance complexity | low | low | high | high | low |

## Training and Iterative Model Updates

Models that are deployed with the HugeCTR HPS database backend allow streaming model parameter updates from external sources through [Apache Kafka](https://kafka.apache.org).
This ability provides zero-downtime online model retraining.

## Execution

### Inference

With respect to embedding lookups from the HugeCTR GPU embedding cache and HPS database backend, the following logic applies:

* Whenever the HugeCTR inference engine receives a batch of model input parameters for inference, the inference engine first determines the associated unique embedding keys and tries to resolve these embeddings using the embedding cache.
* When there is a cache miss, the inference engine then turns to the HPS database backend to determine the embedding representations.
* The HPS database backend queries its configured backends in the following order to fill in the missing embeddings:

  1. Local and remote CPU memory locations.
  2. Persistent storage.

HugeCTR first tries to look up missing embeddings in either the CPU memory database or the distributed database.
If, and only if, there are still missing embedding representations after that, HugeCTR tries the non-volatile memory from the persistent database to find the corresponding embedding representations.
The persistent database contains a copy of all existing embeddings.

### Training

After a training iteration, model updates for updated embeddings are published through Kafka by the HugeCTR training process.
The HPS database backend can be configured to listen automatically to change requests for certain models and then ingest these updates in its various database stages.

### Lookup Optimization

If the volatile memory resources&mdash;the CPU memory database and distributed database&mdash;are not sufficient to retain the entire model, HugeCTR attempts to minimize the average latency for lookup through managing these resources like a cache by using a least recently used (LRU) algorithm.

## Configuration

The HugeCTR HPS database backend and iterative update can be configured using three separate configuration objects.
The `VolatileDatabaseParams` and `PersistentDatabaseParams` objects are used to configure the database backends of each HPS database backend instance.
If you want iterative or online model updating, you must also provide the `UpdateSourceParams` object to link the HPS database backend instance with your Kafka deployment.
These objects are part of the [hugectr.inference](./api/python_interface.md#inference-api) Python package.

If you deploy HugeCTR as a backend for NVIDIA [Triton Inference Server](https://developer.nvidia.com/nvidia-triton-inference-server), you can also provide these configuration options by extending your Triton deployment's JSON configuration:

```json
{
  "supportlonglong": true,

  // ...
  "volatile_db": {
    // ...
  },
  "persistent_db": {
    // ...
  },
  "update_source": {
    // ...
  },
  // ...
}
```

Set the `supportlonglong` field to `True` when you need to use a 64-bit integer input key.
You must set this field to `true` if you specify `True` for the `i64_input_key` parameter.
The default value is `True`.

The following sections describe the configuration parameters.
Generally speaking, each node in your HugeCTR cluster should deploy the same configuration.
In rare cases, it might make sense to vary some parameters.
The most common reason to vary the configuration by node is for heterogeneous clusters.

### Inference Parameters and Embedding Cache Configuration

#### Inference Params Syntax

```python
params = hugectr.inference.InferenceParams(
  model_name = "string",
  max_batchsize = int,
  hit_rate_threshold = 0.9,
  dense_model_file = "string",
  network_file = "string",
  sparse_model_files = ["string-1", "string-2", ...],
  use_gpu_embedding_cache = True,
  cache_size_percentage = 0.2,
  i64_input_key = <True|False>,
  use_mixed_precision = False,
  scaler = 1.0,
  use_algorithm_search = True,
  use_cuda_graph = True,
  number_of_worker_buffers_in_pool = 2,
  number_of_refresh_buffers_in_pool = 1,
  thread_pool_size = 16,
  cache_refresh_percentage_per_iteration = 0.1,
  deployed_devices = [int-1, int-2, ...],
  default_value_for_each_table = [float-1, float-2, ...],
  volatile_db = <volatile-database-configuration>,
  persistent_db = <persistent-database-configuration>,
  update_source = <update-source-parameters>,
  maxnum_des_feature_per_sample = 26,
  refresh_delay = 0.0,
  refresh_interval = 0.0,
  maxnum_catfeature_query_per_table_per_sample = [int-1, int-2, ...],
  embedding_vecsize_per_table = [int-1, int-2, ...],
  embedding_table_names = ["string-1", "string-2", ...]
)
```

The `InferenceParams` object specifies the parameters related to the inference.
An `InferenceParams` object is required to initialize the `InferenceModel` instance.

#### Inference Parameters

* `model_name`: String, specifies the name of the model to use for inference.
It should be consistent with the `model_name` that you specified during training.
This parameter has no default value and you must specify a value.

* `max_batchsize`: Integer, the maximum batch size for inference.
The specific value is the global batch size and should be divisible by the length of `deployed_devices`.
This parameter has no default value and you must specify a value.

* `hit_rate_threshold`: Float, the real hit rate of GPU embedding cache during inference.
When the real hit rate of the GPU embedding cache is higher than the specified threshold, the GPU embedding cache performs an asynchronous insertion of missing embedding keys.
Otherwise, the GPU embedding cache inserts the keys synchronously.
Specify a value between 0 and 1.
The default value is `0.9`

* `dense_model_file`: String, the dense model file to load for inference.
This parameter has no default value and you must specify a value.

* `network_file`: String, specifies a file that includes the model network structure in JSON format.
This file is exported after model training and is used for the initialization of the network structure of the dense part of the model.
This parameter has no default value and you must specify a value.

* `sparse_model_files`: List[str], the sparse model files to load for inference.
This parameter has no default value and you must specify a value.

* `device_id`: Integer, is scheduled to be deprecated and replaced by `devicelist`.

* `use_gpu_embedding_cache`: Boolean, whether to employ the features of GPU embedding cache.
When set to `True`, the embedding vector look up goes to the GPU embedding cache.
Otherwise, the look up attempts to use the CPU HPS database backend directly.
The default value is `True`.

* `cache_size_percentage`: Float, the percentage of cached embeddings on the GPU, relative to all the embedding tables on the CPU.
The default value is `0.2`.

* `i64_input_key`: Boolean, this value should be set to `True` when you need to use an Int64 input key.
This parameter has no default value and you must specify a value.

* `use_mixed_precision`: Boolean, whether to enable mixed precision inference.
The default value is `False`.

* `scaler`: Float, the scaler to use when mixed precision training is enabled.
The function supports `128`, `256`, `512`, and `1024` scalers only for mixed precision training.
The default value is `1.0` and corresponds to no mixed precision training.

* `use_algorithm_search`: Boolean, whether to use algorithm search for `cublasGemmEx` within the fully connected layer.
The default value is `True`.

* `use_cuda_graph`: Boolean, whether to enable CUDA graph for dense-network forward propagation.
The default value is `True`.

* `number_of_worker_buffers_in_pool`: Integer, specifies the number of worker buffers to allocate in the embedded cache memory pool.
Specify a value such as two times the number of model instances to avoid resource exhaustion.
An alternative to specifying a larger value while still avoiding resource exhaustion is to disable asynchronous updates by setting the `hit_rate_threshold` parameter to greater than `1`.
The default value is `2`.

* `number_of_refresh_buffers_in_pool`: Integer, specifies the number of refresh buffers to allocate in the embedded cache memory pool.
HPS uses the refresh memory pool to support online updates of incremental models.
Specify larger values if model updates occur at a high-frequency or you have a large volume of incremental model updates.
The default value is `1`.

* `thread_pool_size`: Integer, specifies the size of the thread pool. The thread pool is used by the GPU embedding cache to perform asynchronous insertion of missing keys.
The actual thread pool size is set to the maximum of the value that you specify and the value returned by `std::thread::hardware_concurrency()`.
The default value is `16`.

The actual thread pool size will be set as the maximum value of this configured one and `std::thread::hardware_concurrency()`.
The default value is `16`.

* `cache_refresh_percentage_per_iteration`: Float, specifies the percentage of the embedding cache to refresh during each iteration.
To avoid reducing the performance of the GPU cache during online updating, you can configure the update percentage of GPU embedding cache.
For example, if you specify `cache_refresh_percentage_per_iteration = 0.2`, the entire GPU embedding cache is refreshed during 5 iterations.
Specify a smaller value if model updates occur at a high-frequency or you have a large volume of incremental model updates.
The default value is `0.1`.

* `deployed_devices`: List[Integer], specifies a list of the device IDs of your GPUs.
The offline inference is executed concurrently on the specified GPUs.
The default value is `[0]`.

* `default_value_for_each_table`:List[Float], specifies a default value when an embedding key cannot be returned.
When an embedding key can not be queried in the GPU cache or volatile and persistent databases, the default value is returned.
For models with multiple embedding tables, each embedding table has a default value.

* `volatile_db`: See the [Volatile Database Configuration](#volatile-database-configuration) section.

* `persistent_db`: See the [Persistent Database Configuration](#persistent-database-configuration) section.

* `update_source`: See the [Update Source Configuration](#update-source-configuration) section.

* `maxnum_des_feature_per_sample`: Integer, specifies the maximum number of dense features in each sample.
Because each sample can contain a varying number of numeric (dense) features, use this parameter to specify the maximum number of dense feature in each sample.
The specified value determines the pre-allocated memory size on the host and device.
The default value is `26`.

* `refresh_delay`: Float, specifies an initial delay, in seconds, to wait before beginning to refresh the embedding cache.
The timer begins when the service launches.
The default value is `0.0`.

* `refresh_interval`: Float, specifies the interval, in seconds, for the periodic refresh of the embedding keys in the GPU embedding cache.
The embedding keys are refreshed from volatile and persistent data sources based on the specified number of seconds.
The default value is `0.0`.

* `maxnum_catfeature_query_per_table_per_sample`: List[Int], this parameter determines the pre-allocated memory size on the host and device.
We assume that for each input sample, there is a maximum number of embedding keys per sample in each embedding table that need to be looked up.
Specify this parameter as [max(the number of embedding keys that need to be queried from embedding table 1 in each sample), max(the number of embedding keys that need to be queried from embedding table 2 in each sample), ...]
This parameter has no default value and you must specify a value.

* `embedding_vecsize_per_table`:List[Int], this parameter determines the pre-allocated memory size on the host and device.
For the case of multiple embedding tables, we assume that the size of the embedding vector in each embedding table is different.
Specify the maximum vector size for each embedding table.
This parameter has no default value and you must specify a value.

* `embedding_table_names`: List[String], specifies the name of each embedding table.
The names are used to name the data partition and data table in the hierarchical database backend.
The default value is `["sparse_embedding1", "sparse_embedding2", ...]`

* `label_dim`: Int, each model can contain a varying size of prediction result, such as a multi-task model.
Specify the maximum size of prediction result in each sample.
The specified value determines the pre-allocated memory size on the host and device.
The default value is `1`.

* `slot_num`: Int, each model can contain a fixed size of feature fields.
Specify the number of feature fields (the number of slots).
The specified value determines the pre-allocated memory size on the host and device.
The default value is `10`.


#### Parameter Server Configuration: Models

The following JSON shows a sample configuration for the `models` key in a parameter server configuration file.

```json
"supportlonglong": true,
"models":[
  {
    "model":"wdl",
    "sparse_files":["/wdl_infer/model/wdl/1/wdl0_sparse_20000.model", "/wdl_infer/model/wdl/1/wdl1_sparse_20000.model"],
    "dense_file":"/wdl_infer/model/wdl/1/wdl_dense_20000.model",
    "network_file":"/wdl_infer/model/wdl/1/wdl.json",
    "num_of_worker_buffer_in_pool": 4,
    "num_of_refresher_buffer_in_pool": 1,
    "deployed_device_list":[0],
    "max_batch_size":64,
    "default_value_for_each_table":[0.0,0.0],
    "maxnum_des_feature_per_sample":26,
    "maxnum_catfeature_query_per_table_per_sample":[2,26],
    "embedding_vecsize_per_table":[1,15],
    "embedding_table_names":["table1","table2"],
    "refresh_delay":0,
    "refresh_interval":0,
    "hit_rate_threshold":0.9,
    "gpucacheper":0.1,
    "gpucache":true,
    "cache_refresh_percentage_per_iteration": 0.2,
    "label_dim": 1,
    "slot_num":10
  }
]
```

### Volatile Database Configuration

For HugeCTR, the volatile database implementations are grouped into two categories:

* **CPU memory databases** have an instance on each machine and only use the locally available RAM memory as backing storage.
As a result, you can indvidually vary their configuration parameters for each machine.

* **Distributed CPU memory databases** are typically shared by all machines in your HugeCTR deployment.
They enable you to use the combined memory capacity of your cluster machines.
The configuration parameters for this kind of database should be identical across all machines in your deployment.

  Distributed databases are shared by all your HugeCTR nodes.
  These nodes collaborate to inject updates into the underlying database.
  The assignment of which nodes update specific partition can change at runtime.

#### Volatile Database Params Syntax

```python
params = hugectr.inference.VolatileDatabaseParams(
  type = "redis_cluster",
  address = "127.0.0.1:7000",
  user_name = "default",
  password = "",
  num_partitions = int,
  allocation_rate = 268435456,
  max_get_batch_size = 10000,
  max_set_batch_size = 10000,
  overflow_margin = int,
  overflow_policy = hugectr.DatabaseOverflowPolicy_t.<enum_value>,
  overflow_resolution_target = 0.8,
  initial_cache_rate = 1.0,
  refresh_time_after_fetch = False,
  cache_missed_embeddings = False,
  update_filters = ["filter-0", "filter-1", ...]
)
```

#### Parameter Server Configuration: Volatile Database

The following JSON shows a sample configuration for the `volatile_db` key in a parameter server configuration file.

```json
"volatile_db": {
  "type": "redis_cluster",
  "address": "127.0.0.1:7003,127.0.0.1:7004,127.0.0.1:7005",
  "user_name":  "default",
  "password": "",
  "num_partitions": 8,
  "allocation_rate": 268435456,
  "max_get_batch_size": 10000,
  "max_set_batch_size": 10000,
  "overflow_margin": 10000000,
  "overflow_policy": "evict_oldest",
  "overflow_resolution_target": 0.8,
  "initial_cache_rate": 1.0,
  "cache_missed_embeddings": false,
  "update_filters": [".+"]
}
```

#### Volatile Database Parameters

* `type`: specifies the volatile database implementation.
Specify one of the following:

  * `hash_map`: Hash-map based CPU memory database implementation.
  * `parallel_hash_map`: Hash-map based CPU memory database implementation with multi threading support. This is the default value.
  * `redis_cluster`: Connect to an existing Redis cluster deployment (Distributed CPU memory database implementation).

The following parameters apply when you set `type="hash_map"` or `type="parallel_hash_map"`:

* `num_partitions`: Integer, specifies the number of partitions for embedding tables and controls the degree of parallelism.
Parallel hashmap implementations split your embedding tables into approximately evenly-sized partitions and parallelizes look up and insert operations.
The default value is calculated as `min(number_of_cpu_cores, 16)` of the system that you used to build the HugeCTR binaries.

* `allocation_rate`: Integer, specifies the maximum number of bytes to allocate for each memory allocation request.
The default value is `268435456` bytes, 256 MiB.

The following parameters apply when you set `type="redis_cluster"`:

* `address`: String, specifies the address of one of servers of the Redis cluster.
Use the pattern `"host-1[:port],host-2[:port],..."`.
The default value is `"127.0.0.1:7000"`.

* `user_name`: String, specifies the user name of the Redis cluster.
The default value is `"default"`.

* `password`: String, specifies the password of your account.
The default value is `""` and corresponds to no password.

* `num_partitions`: Integer, specifies the number of partitions for embedding tables.
Each embedding table is divided into `num_partitions` of approximately evenly-sized partitions.
Each partition is assigned a storage location in your Redis cluster.
HugeCTR does not provide any guarantees regarding the placement of partitions.
As a result, multiple partitions can be stored the same node for some models and deployments.
In most cases, to take advantage of your cluster resources, set `num_partitions` to at least equal to the number of Redis nodes.
For optimal performance, set `num_parititions` to be strictly larger than the number of machines.
However, each partition incurs a small processing overhead so do not specify a value that is too large.
A typical value that retains high performance and provides good cluster utilization is 2-5x the number of machines in your Redis cluster.
The default value is `8`.

* `max_get_batch_size` and `max_set_batch_size`: Integer, specifies optimization parameters.
Mass lookup and insert requests to distributed endpoints are chunked into batches.
For maximum performance, these two parameters should be large.
However, if the available memory for buffering requests in your endpoints is limited or you experience transmission stability issues, specifying smaller values can help.
By default, both parameters are set to `10000`.
With high-performance networking and endpoint hardware, try setting the values to `1000000`.

#### Overflow Parameters

To maximize performance and avoid instabilities that can be caused by sporadic high memory usage, such as an out of memory situations, HugeCTR provides an overflow handling mechanism.
This mechanism enables you to limit the maximum amount of embeddings to store for each partition.
The limit acts as an upper bound for the memory consumption of your distributed database.

* `overflow_margin`: Integer, specifies the maximum amount of embeddings to store for each partition.
Inserting more than `overflow_margin` embeddings into the database triggers the  configured `overflow_policy`.
This parameter sets the upper bound for the maximum amount of memory that your CPU memory database can occupy.
Larger values for this parameter result in higher hit rates but also consume more memory.
The default value is `2^64 - 1` and indicates no limit.

  When you use a CPU memory database in conjunction with a persistent database, the ideal value for `overflow_margin` can vary.
  In practice, a value in the range `[1000000, 100000000]` provides reliable performance and throughput.

* `overflow_policy`: specifies how to respond to an overflow condition.
Specify one of the following:
  * `evict_oldest`: Prune embeddings starting from the oldest embedding
  until the partition contains at most `overflow_margin * overflow_resolution_target` embeddings. This policy implements the least-recently used (LRU) algorithm.
  * `evict_random`: Prune embeddings at random until the partition contains at most `overflow_margin * overflow_resolution_target` embeddings.

  Unlike `evict_oldest`, the `evict_random` policy does not require a comparison of timestamps and can be faster.
  However, `evict_oldest` is likely to deliver better performance over time because the policy evicts embeddings based on the frequency of their use.

* `overflow_resolution_target`: Double, specifies the fraction of the embeddings to keep when embeddings must be evicted.
Specify a value between `0` and `1`, but not exactly `0` or `1`.
The default value is `0.8` and indicates to evict embeddings from a partition until it is shrunk to 80% of its maximum size.
In other words, when the partition size surpasses `overflow_margin` embeddings, 20% of the embeddings are evicted according to the specified `overflow_policy`.

* `initial_cache_rate`: Double, specifies the fraction of the embeddings to initially attempt to cache.
Specify a value in the range `[0.0, 1.0]`.
HugeCTR attempts to cache the specified fraction of the dataset immediately upon startup of the HPS database backend.
For example, a value of `0.5` causes the HugeCTR HPS database backend to attempt to cache up to 50% of your dataset using the volatile database after initialization.
The default value is `1.0`.

* `refresh_time_after_fetch`: Bool, when set to `True`, the timestamp for an embedding is updated after the embedding is accessed.
The timestamp update can be performed asynchronously and experience some delay.
Some algorithms for overflow and eviction take time into account.
To evaluate the affected embeddings, HugeCTR records the time when an embedding is overwritten.
The default value is `False` and this setting is sufficient when you train a model and embeddings are frequently replaced.
However, when you deploy HugeCTR only for inference, such as with Triton Inference Server, the default setting might lead to suboptimal eviction patterns.

#### Common Volatile Database Parameters

The following parameters are common to all volatile database types.

* `cache_missed_embeddings`: Bool, when set to `True` and an embedding could not be retrieved from the volatile database, but could be retrieved from the persistent database, the embedding is inserted into the volatile database.
The insert operation could replace another value.
The default value is `False` and disables this functionality.

  This setting optimizes the volatile database in response to the queries that are received in inference mode.
  In training mode, updated embeddings are automatically written back to the database after each training step.
  As a result, setting the value to `True` during training is likely to increase the number of writes to the database and degrade performance without providing significant improvements.

* `update_filters`: List[str], specifies regular expressions that are used to control sending model updates from Kafka to the CPU memory database backend.
The default value is `["^hps_.+$"]` and processes updates for all HPS models because the filter matches all HPS model names.

  The functionality of this parameter might change in future versions.


### Persistent Database Configuration

Persistent databases have an instance on each machine and use the locally available non-volatile memory as backing storage.
As a result, some configuration parameters can vary according to the specifications of the machine.

#### Persistent Database Params Syntax

```python
params = hugectr.inference.PersistentDatabaseParams(
  type = hugectr.DatabaseType_t.<enum_value>,
  path = "/tmp/rocksdb",
  num_threads = 16,
  read_only = False,
  max_get_batch_size = 10000,
  max_set_batch_size = 10000,
  update_filters = ["filter-0", "filter-1", ... ]
)
```

#### Parameter Server Configuration: Persistent Database

The following JSON shows a sample configuration for the `persistent_db` key in a parameter server configuration file.

```json
"persistent_db": {
  "type": "rocks_db",
  "path": "/tmp/rocksdb",
  "num_threads": 16,
  "read_only": false,
  "max_get_batch_size": 10000,
  "max_set_batch_size": 10000,
  "update_filters": [".+"]
}
```

#### Persistent Database Parameters

* `type`: specifies the persistent datatabase implementation.
Specify one of the following:
  * `disabled`: Prevents the use of a persistent database.
  This is the default value.
  * `rocks_db`: Create or connect to a RocksDB database.

* `path` String, specifies the directory on each machine where the RocksDB database can be found.
If the directory does not contain a RocksDB database, HugeCTR creates a database for you.
Be aware that this behavior can overwrite files that are stored in the directory.
For best results, make sure that `path` specifies an existing RocksDB database or an empty directory.
The default value is `/tmp/rocksdb`.

* `num_threads` Int, specifies the number of threads for the RocksDB driver.
The default value is `16`.

* `read_only`, Bool, when set to `True`, the database is opened in read-only mode.
Read-only mode is suitable for use with inference if the model is static and the database is shared by multiple machines, such as with NFS.
The default value is `False`.

* `max_get_batch_size` and `max_set_batch_size`, Int, specifies the batch size for lookup and insert requests.
Mass lookup and insert requests to RocksDB are chunked into batches.
For maximum performance these parameters should be large.
However, if the available memory for buffering requests in your endpoints is limited, lowering this value might improve performance.
The default value for both parameters is `10000`.
With high-performance hardware, you can attempt to set these parameters to `1000000`.

* `update_filters`: List[str], specifies regular expressions that are used to control sending model updates from Kafka to the CPU memory database backend.
The default value is `["^hps_.+$"]` and processes updates for all HPS models because the filter matches all HPS model names.

  The functionality of this parameter might change in future versions.

### Update Source Configuration

The real-time update source is the origin for model updates during online retraining.
To ensure that all database layers are kept in sync, configure all the nodes in your HugeCTR deployment identically.

#### Update Source Params Syntax

```python
params = hugectr.UpdateSourceParams(
  type = "kafka_message_queue",
  brokers = "host-1[:port][;host-2[:port]...]",
  metadata_refresh_interval_ms = 30000,
  poll_timeout_ms = 500,
  receive_buffer_size = 262144,
  max_batch_size = 8192,
  failure_backoff_ms = 50
  max_commit_interval = 32
)
```

#### Parameter Server Configuration: Update Source

The following JSON shows a sample configuration for the `update_source` key in a parameter server configuration file.

```json
"update_source": {
  "type": "kafka_message_queue",
  "brokers": "127.0.0.1:9092",
  "metadata_refresh_interval_ms": 30000,
  "poll_timeout_ms": 500,
  "receive_buffer_size": 262144,
  "max_batch_size": 8192,
  "failure_backoff_ms": 50,
  "max_commit_interval": 32
}
```

#### Update Source Parameters

* `type`: String, specifies the update source implementation.
Specify one of the following:
  * `null`: Prevents the use of an update source. This is the default value.
  * `kafka_message_queue`: Connect to an existing Apache Kafka message queue.

* `brokers`: String, specifies a semicolon-delimited list of host name or IP address and port pairs.
You must specify  at least one host name and port of a Kafka broker node.
The default value is `127.0.0.1:9092`.

* `metadata_refresh_interval_ms`: Int, specifies the frequency at which the topic metadata downloaded from the Kafka broker.

* `receive_buffer_size` Int, specifies the size of the buffer, in bytes, that stores data that is received from Kafka.
The best value to specify is equal to `send_buffer_size` of the KafkaMessageSink that is used to push updates to Kafka.
The `message.max.bytes` setting of the Kafka broker must be at least `receive_buffer_size + 1024` bytes.
The default value is `262144` bytes.

* `poll_timeout_ms`: Int, specifies the maximum time to wait, in milliseconds, for additional updates before dispatching updates to the database layers.
The default value is `500` ms.

* `max_batch_size`: Int, specifies the maximum number of keys and values from messages to consume before dispatching updates to the database.
HugeCTR dispatches the updates in chunks.
The maximum size of these chunks is set with this parameter.
The default value is `8192`.

* `failure_backoff_ms`: Int, specifies a delay, in milliseconds, to wait after failing to dispatch updates to the database successfully.
In some situations, there can be issues that prevent the successful dispatch such as if a Redis node is temporarily unreachable.
After the delay, HugeCTR retries dispatching a set of updates.
The default value is `50` ms.

* `max_commit_interval`: Int, specifies the maximum number of messages to hold before delivering and committing the messages to Kafka.
This parameter is evaluated independent of any other conditions or parameters.
Any received data is forwarded and committed if at most `max_commit_interval` were processed since the previous commit.
The default value is `32`.<|MERGE_RESOLUTION|>--- conflicted
+++ resolved
@@ -8,19 +8,7 @@
 ---
 ```
 
-<<<<<<< HEAD
-```{contents}
----
-depth: 2
-local: true
-backlinks: none
----
-```
-
-## Introduction to the Hierarchical Parameter Server
-=======
 ## Introduction to the HPS Database Backend
->>>>>>> 60a161ea
 
 The Hierarchical Parameter Server database backend (HPS database backend) allows HugeCTR to use models with huge embedding tables by extending HugeCTRs storage space beyond the constraints of GPU memory through utilizing various memory resources across you cluster. Further, it grants the ability to permanently store embedding tables in a structured manner. For an end-to-end demo on how to use the HPS database backend, please refer to [samples](https://github.com/triton-inference-server/hugectr_backend/tree/main/samples/hierarchical_deployment).
 
