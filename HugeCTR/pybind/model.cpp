/*
 * Copyright (c) 2021, NVIDIA CORPORATION.
 *
 * Licensed under the Apache License, Version 2.0 (the "License");
 * you may not use this file except in compliance with the License.
 * You may obtain a copy of the License at
 *
 *     http://www.apache.org/licenses/LICENSE-2.0
 *
 * Unless required by applicable law or agreed to in writing, software
 * distributed under the License is distributed on an "AS IS" BASIS,
 * WITHOUT WARRANTIES OR CONDITIONS OF ANY KIND, either express or implied.
 * See the License for the specific language governing permissions and
 * limitations under the License.
 */

#include <HugeCTR/include/resource_managers/resource_manager_ext.hpp>
#include <HugeCTR/pybind/model.hpp>
<<<<<<< HEAD
#include <embeddings/hybrid_sparse_embedding.hpp>
#include <data_readers/async_reader/async_reader_adapter.hpp>
=======
#include <algorithm>
#include <fstream>
>>>>>>> 37d7eab5
#include <iomanip>
#include <iterator>
#include <experimental/filesystem>

namespace fs = std::experimental::filesystem;

namespace HugeCTR {

namespace {
/**
 * check if device is avaliable.
 * lowest avaliable CC is min_major.min_minor
 * @param device_id gpu id
 * @param min_major minimum compute compatibility required
 * @param min_minor minimum compute compatibility required
 */

static std::vector<std::string>& split(const std::string& s, char delim,
                                       std::vector<std::string>& elems) {
  std::stringstream ss(s);
  std::string item;
  while (std::getline(ss, item, delim)) {
    elems.push_back(item);
  }
  return elems;
}

static std::string join(std::vector<std::string>& strs, std::string delim) {
  std::string str;
  const std::vector<std::string>::iterator itlast = strs.end() - 1;
  for (auto it = strs.begin(); it != strs.end(); it++) {
    str += *it;
    if (it != itlast) {
      str += delim;
    }
  }
  return str;
}

static std::string get_tensor_shape(std::string tensor_name,
                                    std::map<std::string, std::vector<size_t>> tensor_shape_info) {
  std::string shape = "";
  if (tensor_shape_info.find(tensor_name) != tensor_shape_info.end()) {
    shape += "(None";
    for (unsigned int i = 1; i < tensor_shape_info[tensor_name].size(); i++) {
      shape += ", ";
      shape += std::to_string(tensor_shape_info[tensor_name][i]);
    }
    shape += ")";
  }
  return shape;
}

static void check_device(int device_id, int min_major, int min_minor) {
  int device_count = 0;
  CK_CUDA_THROW_(cudaGetDeviceCount(&device_count));
  if (device_id >= device_count) {
    CK_THROW_(Error_t::WrongInput, "device is not avaliable");
  }
  CudaDeviceContext context(device_id);
  cudaDeviceProp deviceProp;
  if (cudaGetDeviceProperties(&deviceProp, device_id) != cudaSuccess) {
    CK_THROW_(Error_t::InvalidEnv, "Invalid device:" + std::to_string(device_id));
    return;
  }
  std::cout << "Device " << device_id << ": " << deviceProp.name << std::endl;
  int major = deviceProp.major;
  int minor = deviceProp.minor;
  if (major < min_major) {
    CK_THROW_(Error_t::InvalidEnv, "Device Compute Compacity is low");
  } else if (major == min_major && minor < min_minor) {
    CK_THROW_(Error_t::InvalidEnv, "Device Compute Compacity is low");
  }
  return;
}

<<<<<<< HEAD
=======
template <typename TypeKey>
auto load_key_files(std::vector<std::string> const& key_files) {
  std::vector<TypeKey> keys_vec;
  for (auto const& key_file : key_files) {
    auto key_file_size = fs::file_size(key_file);
    auto num_new_keys = key_file_size / sizeof(TypeKey);
    std::ifstream key_fs(key_file, std::ifstream::binary);
    if (!key_fs.is_open()) {
      CK_THROW_(Error_t::WrongInput, "Cannot open the file: " + key_file);
    }
    auto num_exist_keys = keys_vec.size();
    keys_vec.resize(num_exist_keys + num_new_keys);
    key_fs.read(reinterpret_cast<char *>(&keys_vec[num_exist_keys]), key_file_size);
  }
  std::sort(keys_vec.begin(), keys_vec.end());
  keys_vec.erase(std::unique(keys_vec.begin(), keys_vec.end()), keys_vec.end());
  return keys_vec;
}

>>>>>>> 37d7eab5
}  // end namespace

ModelOversubscriberParams::ModelOversubscriberParams(
    bool _train_from_scratch, bool _use_host_memory_ps,
<<<<<<< HEAD
    std::vector<std::string>& _trained_sparse_models, std::vector<std::string>& _dest_sparse_models)
=======
    std::vector<std::string>& _trained_sparse_models,
    std::vector<std::string>& _dest_sparse_models)
>>>>>>> 37d7eab5
    : use_model_oversubscriber(true),
      use_host_memory_ps(_use_host_memory_ps),
      train_from_scratch(_train_from_scratch),
      trained_sparse_models(_trained_sparse_models),
      dest_sparse_models(_dest_sparse_models) {}
<<<<<<< HEAD

ModelOversubscriberParams::ModelOversubscriberParams() : use_model_oversubscriber(false) {}

DataReaderParams::DataReaderParams(DataReaderType_t data_reader_type,
                                  std::vector<std::string> source,
                                  std::vector<std::string> keyset,
                                  std::string eval_source,
                                  Check_t check_type,
                                  int cache_eval_data,
                                  long long num_samples,
                                  long long eval_num_samples,
                                  bool float_label_dense,
                                  int num_workers,
                                  std::vector<long long>& slot_size_array,
                                  const AsyncParam& async_param)
    : data_reader_type(data_reader_type), source(source), keyset(keyset), eval_source(eval_source),
      check_type(check_type), cache_eval_data(cache_eval_data), num_samples(num_samples), 
      eval_num_samples(eval_num_samples), float_label_dense(float_label_dense),
      num_workers(num_workers), slot_size_array(slot_size_array), async_param(async_param) {}
=======

ModelOversubscriberParams::ModelOversubscriberParams()
    : use_model_oversubscriber(false) {}

DataReaderParams::DataReaderParams(DataReaderType_t data_reader_type,
                                   std::vector<std::string> source, std::vector<std::string> keyset,
                                   std::string eval_source, Check_t check_type, int cache_eval_data,
                                   long long num_samples, long long eval_num_samples,
                                   bool float_label_dense, int num_workers,
                                   std::vector<long long int> slot_size_array)

    : data_reader_type(data_reader_type),
      source(source),
      keyset(keyset),
      eval_source(eval_source),
      check_type(check_type),
      cache_eval_data(cache_eval_data),
      num_samples(num_samples),
      eval_num_samples(eval_num_samples),
      float_label_dense(float_label_dense),
      num_workers(num_workers),
      slot_size_array(slot_size_array) {}
>>>>>>> 37d7eab5

Input::Input(int label_dim, std::string label_name, int dense_dim, std::string dense_name,
             std::vector<DataReaderSparseParam>& data_reader_sparse_param_array)
    : label_dim(label_dim),
      label_name(label_name),
      dense_dim(dense_dim),
      dense_name(dense_name),
      data_reader_sparse_param_array(data_reader_sparse_param_array) {}
<<<<<<< HEAD

SparseEmbedding::SparseEmbedding(Embedding_t embedding_type,
       size_t workspace_size_per_gpu_in_mb,
       size_t embedding_vec_size,
       const std::string& combiner_str,
       std::string sparse_embedding_name,
       std::string bottom_name,
       std::vector<size_t>& slot_size_array,
       std::shared_ptr<OptParamsPy>& embedding_opt_params,
       const HybridEmbeddingParam& hybrid_embedding_param)
    : embedding_type(embedding_type),
      embedding_vec_size(embedding_vec_size),
      sparse_embedding_name(sparse_embedding_name),
      bottom_name(bottom_name),
      slot_size_array(slot_size_array),
      embedding_opt_params(embedding_opt_params),
      hybrid_embedding_param(hybrid_embedding_param) {
  if (combiner_str == "sum") {
    combiner = 0;
  } else if (combiner_str == "mean") {
    combiner = 1;
  } else {
    CK_THROW_(Error_t::WrongInput, "No such combiner type: " + combiner_str);
  }
  max_vocabulary_size_per_gpu =
      (workspace_size_per_gpu_in_mb * 1024 * 1024) / (sizeof(float) * embedding_vec_size);
}

DenseLayer::DenseLayer(Layer_t layer_type,
                       std::vector<std::string>& bottom_names,
                       std::vector<std::string>& top_names,
                       float factor,
                       float eps,
                       Initializer_t gamma_init_type,
                       Initializer_t beta_init_type,
                       float dropout_rate,
                       float elu_alpha,
                       size_t num_output,
                       Initializer_t weight_init_type,
                       Initializer_t bias_init_type,
                       int num_layers,
                       size_t leading_dim,
                       size_t time_step,
                       size_t batchsize,
                       size_t SeqLength,
                       size_t vector_size,
                       bool selected,
                       std::vector<int> selected_slots,
                       std::vector<std::pair<int, int>> ranges,
                       std::vector<int> indices,
                       std::vector<size_t> weight_dims,
                       size_t out_dim,
                       int axis,
                       std::vector<float> target_weight_vec,
                       bool use_regularizer,
                       Regularizer_t regularizer_type,
                       float lambda,
                       FcPosition_t pos_type,
                       Activation_t act_type) 
=======

SparseEmbedding::SparseEmbedding(Embedding_t embedding_type, size_t workspace_size_per_gpu_in_mb,
                                 size_t embedding_vec_size, const std::string& combiner_str,
                                 std::string sparse_embedding_name, std::string bottom_name,
                                 std::vector<size_t>& slot_size_array,
                                 std::shared_ptr<OptParamsPy>& embedding_opt_params)
    : embedding_type(embedding_type),
      embedding_vec_size(embedding_vec_size),
      sparse_embedding_name(sparse_embedding_name),
      bottom_name(bottom_name),
      slot_size_array(slot_size_array),
      embedding_opt_params(embedding_opt_params) {
  if (combiner_str == "sum") {
    combiner = 0;
  } else if (combiner_str == "mean") {
    combiner = 1;
  } else {
    CK_THROW_(Error_t::WrongInput, "No such combiner type: " + combiner_str);
  }

  max_vocabulary_size_per_gpu =
      (workspace_size_per_gpu_in_mb * 1024 * 1024) / (sizeof(float) * embedding_vec_size);
}

DenseLayer::DenseLayer(Layer_t layer_type, std::vector<std::string>& bottom_names,
                       std::vector<std::string>& top_names, float factor, float eps,
                       Initializer_t gamma_init_type, Initializer_t beta_init_type,
                       float dropout_rate, float elu_alpha, size_t num_output,
                       Initializer_t weight_init_type, Initializer_t bias_init_type, int num_layers,
                       size_t leading_dim, size_t time_step, size_t batchsize, size_t SeqLength,
                       size_t vector_size, bool selected, std::vector<int> selected_slots,
                       std::vector<std::pair<int, int>> ranges, std::vector<int> indices,
                       std::vector<size_t> weight_dims, size_t out_dim, int axis,
                       std::vector<float> target_weight_vec, bool use_regularizer,
                       Regularizer_t regularizer_type, float lambda)
>>>>>>> 37d7eab5
    : layer_type(layer_type),
      bottom_names(bottom_names),
      top_names(top_names),
      factor(factor),
      eps(eps),
      gamma_init_type(gamma_init_type),
      beta_init_type(beta_init_type),
      dropout_rate(dropout_rate),
      elu_alpha(elu_alpha),
      num_output(num_output),
      weight_init_type(weight_init_type),
      bias_init_type(bias_init_type),
      num_layers(num_layers),
      leading_dim(leading_dim),
      time_step(time_step),
      batchsize(batchsize),
      SeqLength(SeqLength),
      vector_size(vector_size),
      selected(selected),
      selected_slots(selected_slots),
      ranges(ranges),
      indices(indices),
      weight_dims(weight_dims),
      out_dim(out_dim),
      axis(axis),
      target_weight_vec(target_weight_vec),
      use_regularizer(use_regularizer),
      regularizer_type(regularizer_type),
<<<<<<< HEAD
      lambda(lambda),
      pos_type(pos_type), act_type(act_type) {}
=======
      lambda(lambda) {}
>>>>>>> 37d7eab5

void init_optimizer(OptParams& opt_params, const Solver& solver,
                    const std::shared_ptr<OptParamsPy>& opt_params_py) {
  opt_params.optimizer = opt_params_py->optimizer;
  opt_params.lr = solver.lr;
  opt_params.update_type = opt_params_py->update_type;
  opt_params.scaler = solver.scaler;
  opt_params.hyperparams.adam.beta1 = opt_params_py->hyperparams.adam.beta1;
  opt_params.hyperparams.adam.beta2 = opt_params_py->hyperparams.adam.beta2;
  opt_params.hyperparams.adam.epsilon = opt_params_py->hyperparams.adam.epsilon;
  opt_params.hyperparams.adagrad.initial_accu_value =
      opt_params_py->hyperparams.adagrad.initial_accu_value;
  opt_params.hyperparams.adagrad.epsilon = opt_params_py->hyperparams.adagrad.epsilon;
  opt_params.hyperparams.momentum.factor = opt_params_py->hyperparams.momentum.factor;
  opt_params.hyperparams.nesterov.mu = opt_params_py->hyperparams.nesterov.mu;
  opt_params.hyperparams.sgd.atomic_update = opt_params_py->hyperparams.sgd.atomic_update;
}

<<<<<<< HEAD
void init_learning_rate_scheduler(std::shared_ptr<LearningRateScheduler>& lr_sch, const Solver& solver,
                                  GpuLearningRateSchedulers& gpu_lr_sches,
                                  const std::shared_ptr<ResourceManager>& resource_manager) {
  lr_sch.reset(new LearningRateScheduler(solver.lr, solver.warmup_steps, solver.decay_start,
                                        solver.decay_steps, solver.decay_power, solver.end_lr));
  for (size_t i = 0; i < resource_manager->get_local_gpu_count(); i++) {
    auto& gpu_resource = resource_manager->get_local_gpu(i);
    gpu_lr_sches.emplace_back(new GpuLearningRateScheduler(
          solver.lr, solver.warmup_steps, solver.decay_start, solver.decay_steps, 
          solver.decay_power, solver.end_lr, gpu_resource));
  }
}

void init_exchange_wgrad(const std::shared_ptr<ResourceManager>& resource_manager, std::shared_ptr<ExchangeWgrad>& exchange_wgrad,
                        const Solver& solver) {
  MESSAGE_("Using All-reduce algorithm " + ALLREDUCE_ALGO_TO_STRING[solver.all_reduce_algo]);
  resource_manager->set_ar_comm(solver.all_reduce_algo, solver.use_mixed_precision);
  if (solver.grouped_all_reduce) {
    if (solver.use_mixed_precision) {
      exchange_wgrad =  std::make_shared<GroupedExchangeWgrad<__half>>(resource_manager);
    } else {
      exchange_wgrad =  std::make_shared<GroupedExchangeWgrad<float>>(resource_manager);
    }
  }
  else {
    if (solver.use_mixed_precision) {
      exchange_wgrad =  std::make_shared<NetworkExchangeWgrad<__half>>(resource_manager);
    } else {
      exchange_wgrad =  std::make_shared<NetworkExchangeWgrad<float>>(resource_manager);
    }
  }
}

Model::Model(const Solver& solver, const DataReaderParams& reader_params,
            std::shared_ptr<OptParamsPy>& opt_params_py,
            std::shared_ptr<ModelOversubscriberParams>& mos_params)
=======
void init_learning_rate_scheduler(std::shared_ptr<LearningRateScheduler>& lr_sch,
                                  const Solver& solver) {
  lr_sch.reset(new LearningRateScheduler(solver.lr, solver.warmup_steps, solver.decay_start,
                                         solver.decay_steps, solver.decay_power, solver.end_lr));
}

Model::Model(const Solver& solver, const DataReaderParams& reader_params,
             std::shared_ptr<OptParamsPy>& opt_params_py,
             std::shared_ptr<ModelOversubscriberParams>& mos_params)
>>>>>>> 37d7eab5
    : solver_(solver),
      reader_params_(reader_params),
      opt_params_py_(opt_params_py),
      mos_params_(mos_params),
      data_reader_train_status_(false),
      data_reader_eval_status_(false),
      buff_allocated_(false),
      mos_created_(false),
      is_embedding_trainable_(true),
      is_dense_trainable_(true),
<<<<<<< HEAD
      current_eval_batchsize_(0),
      mlperf_bottom_mlp_(true) {
=======
      current_eval_batchsize_(0) {
>>>>>>> 37d7eab5
  int __PID(0);
#ifdef ENABLE_MPI
  MPI_Comm_rank(MPI_COMM_WORLD, &__PID);
#endif
  if (__PID == 0) {
    std::cout << "====================================================Model "
                 "Init====================================================="
              << std::endl;
  }
  resource_manager_ = ResourceManagerExt::create(solver.vvgpu, solver.seed, solver.device_layout);
  
  init_exchange_wgrad(resource_manager_, exchange_wgrad_, solver_);
  
  for (auto dev : resource_manager_->get_local_gpu_device_id_list()) {
    if (solver_.use_mixed_precision) {
      check_device(dev, 7,
                   0);  // to support mixed precision training earliest supported device is CC=70
    } else {
      check_device(dev, 6, 0);  // earliest supported device is CC=60
    }
  }
  if (reader_params_.source.size() < 1 || reader_params_.eval_source.empty()) {
    CK_THROW_(Error_t::WrongInput,
              " The data source for training and evaluation should be specified");
  }
  if (mos_params_->use_model_oversubscriber && solver_.repeat_dataset) {
    CK_THROW_(Error_t::WrongInput,
<<<<<<< HEAD
              "The model oversubscriber can only be used under epoch mode, i.e., repeat_dataset is "
              "set False");
=======
              "The model oversubscriber can only be used under epoch mode, "
              "i.e., repeat_dataset is set False");
>>>>>>> 37d7eab5
  }
  if (mos_params_->use_model_oversubscriber &&
      reader_params_.keyset.size() != reader_params_.source.size()) {
    CK_THROW_(Error_t::WrongInput,
              "The number of keyset files must equal that of training data source when using model "
              "oversubscriber");
  }
  int total_gpu_count = resource_manager_->get_global_gpu_count();
  if (0 != solver_.batchsize % total_gpu_count) {
    CK_THROW_(Error_t::WrongInput, "0 != batch_size\%total_gpu_count");
  }
  // reserve networks to be created
  for (size_t i = 0; i < resource_manager_->get_local_gpu_count(); i++) {
    networks_.emplace_back(new Network(resource_manager_->get_local_cpu(),
                                       resource_manager_->get_local_gpu(i),
                                       solver_.use_mixed_precision, solver_.use_cuda_graph));
    blobs_buff_list_.emplace_back(GeneralBuffer2<CudaAllocator>::create());
  }

  for (size_t i = 0; i < resource_manager_->get_local_gpu_count(); i++) {
    train_weight_buff_list_.emplace_back(blobs_buff_list_[i]->create_block<float>());
    train_weight_buff_half_list_.emplace_back(blobs_buff_list_[i]->create_block<__half>());
    evaluate_weight_buff_list_.emplace_back(blobs_buff_list_[i]->create_block<float>());
    evaluate_weight_buff_half_list_.emplace_back(blobs_buff_list_[i]->create_block<__half>());
    wgrad_buff_placeholder_list_.emplace_back(blobs_buff_list_[i]->create_block<float>());
    wgrad_buff_half_placeholder_list_.emplace_back(blobs_buff_list_[i]->create_block<__half>());
    opt_buff_list_.emplace_back(blobs_buff_list_[i]->create_block<float>());
    opt_buff_half_list_.emplace_back(blobs_buff_list_[i]->create_block<__half>());
    auto id = resource_manager_->get_local_gpu(i)->get_local_id();
    if (solver_.use_mixed_precision) {
      wgrad_buff_half_list_.emplace_back((solver_.grouped_all_reduce) ? 
        std::dynamic_pointer_cast<GroupedExchangeWgrad<__half>>(exchange_wgrad_)->get_network_wgrad_buffs()[id] :
        std::dynamic_pointer_cast<NetworkExchangeWgrad<__half>>(exchange_wgrad_)->get_network_wgrad_buffs()[id]);
      wgrad_buff_list_.emplace_back(blobs_buff_list_[i]->create_block<float>());
    }
    else {
      wgrad_buff_list_.emplace_back((solver_.grouped_all_reduce) ? 
        std::dynamic_pointer_cast<GroupedExchangeWgrad<float>>(exchange_wgrad_)->get_network_wgrad_buffs()[id] :
        std::dynamic_pointer_cast<NetworkExchangeWgrad<float>>(exchange_wgrad_)->get_network_wgrad_buffs()[id]);
      wgrad_buff_half_list_.emplace_back(blobs_buff_list_[i]->create_block<__half>()); // placeholder
    }
  }

  // resize train_tensor_entries_list_ and evaluate_tensor_entries_list_
  train_tensor_entries_list_.resize(resource_manager_->get_local_gpu_count());
  evaluate_tensor_entries_list_.resize(resource_manager_->get_local_gpu_count());

  // initialize optimizer
  init_optimizer(opt_params_, solver_, opt_params_py);
  init_learning_rate_scheduler(lr_sch_, solver_, gpu_lr_sches_, resource_manager_);
}

Model::~Model() {
  try {
    for (auto device : resource_manager_->get_local_gpu_device_id_list()) {
      CudaDeviceContext context(device);
      CK_CUDA_THROW_(cudaDeviceSynchronize());
    }
  } catch (const internal_runtime_error& rt_err) {
    std::cerr << rt_err.what() << std::endl;
  } catch (const std::exception& err) {
    std::cerr << err.what() << std::endl;
  }
}

void Model::graph_to_json(std::string graph_config_file) {
  nlohmann::json graph_config;
  std::ofstream file_stream(graph_config_file);
  nlohmann::json layer_config_array = nlohmann::json::array();
  if (solver_.use_mixed_precision) {
    save_graph_to_json(layer_config_array, dense_layer_params_, sparse_embedding_params_,
                       input_params_, embedding_opt_params_list_);
  } else {
    save_graph_to_json(layer_config_array, dense_layer_params_, sparse_embedding_params_,
                       input_params_, embedding_opt_params_list_);
  }
  graph_config["layers"] = layer_config_array;
  file_stream << std::setw(2) << graph_config;
  file_stream.close();
  MESSAGE_("Save the model graph to " + graph_config_file + ", successful");
}

void Model::construct_from_json(const std::string& graph_config_file, bool include_dense_network) {
  nlohmann::json graph_config = read_json_file(graph_config_file);
  auto j_layers_array = get_json(graph_config, "layers");
  const nlohmann::json& j_input = j_layers_array[0];
  Input input = get_input_from_json(j_input);
  add(input);

  unsigned int dense_layer_start_index = 1;
  for (unsigned int i = 1; i < j_layers_array.size(); i++) {
    const nlohmann::json& j = j_layers_array[i];
    Embedding_t embedding_type;
    auto embedding_type_name = get_value_from_json<std::string>(j, "type");
    if (!find_item_in_map(embedding_type, embedding_type_name, EMBEDDING_TYPE_MAP)) {
      dense_layer_start_index = i;
      break;
    }
    SparseEmbedding sparse_embedding = get_sparse_embedding_from_json(j);
    add(sparse_embedding);
  }

  if (include_dense_network) {
    for (unsigned int i = dense_layer_start_index; i < j_layers_array.size(); i++) {
      const nlohmann::json& j = j_layers_array[i];
      Layer_t layer_type;
      auto layer_type_name = get_value_from_json<std::string>(j, "type");
      if (!find_item_in_map(layer_type, layer_type_name, LAYER_TYPE_MAP) &&
          !find_item_in_map(layer_type, layer_type_name, LAYER_TYPE_MAP_MP)) {
        CK_THROW_(Error_t::WrongInput, "No such layer: " + layer_type_name);
      }
      DenseLayer dense_layer = get_dense_layer_from_json(j);
      add(dense_layer);
    }
  }

  MESSAGE_("Load the model graph from " + graph_config_file + ", successful");
}

void Model::add(Input& input) {
  if (!solver_.is_mlperf && reader_params_.data_reader_type == DataReaderType_t::RawAsync) {
    CK_THROW_(Error_t::WrongInput, "Raw async reader is restricted to MLPerf use");
  }
  input_params_.push_back(input);
  activate_tensor(tensor_active_, input.label_name);
  activate_tensor(tensor_active_, input.dense_name);
  data_input_info_.push_back(input.label_name);
  data_input_info_.push_back(input.dense_name);
  std::vector<std::string> sparse_names;
  for (size_t i = 0; i < input.data_reader_sparse_param_array.size(); ++i) {
    sparse_names.push_back(input.data_reader_sparse_param_array[i].top_name);
  }
  data_input_info_.push_back(join(sparse_names, ","));
  for (unsigned int i = 0; i < input.data_reader_sparse_param_array.size(); i++) {
    activate_tensor(tensor_active_, input.data_reader_sparse_param_array[i].top_name);
  }
  if (solver_.i64_input_key) {
    add_input<long long>(input, reader_params_, sparse_input_map_64_, train_tensor_entries_list_,
<<<<<<< HEAD
                        evaluate_tensor_entries_list_, train_data_reader_,
                        evaluate_data_reader_, init_data_reader_, solver_.batchsize,
                        solver_.batchsize_eval, solver_.use_mixed_precision, 
                        solver_.repeat_dataset, solver_.use_overlapped_pipeline,
                        solver_.num_iterations_statistics, resource_manager_);
  } else {
    add_input<unsigned int>(input, reader_params_, sparse_input_map_32_, train_tensor_entries_list_,
                        evaluate_tensor_entries_list_, train_data_reader_,
                        evaluate_data_reader_, init_data_reader_, solver_.batchsize,
                        solver_.batchsize_eval, solver_.use_mixed_precision, 
                        solver_.repeat_dataset, solver_.use_overlapped_pipeline,
                        solver_.num_iterations_statistics, resource_manager_);
=======
                         evaluate_tensor_entries_list_, train_data_reader_, evaluate_data_reader_,
                         solver_.batchsize, solver_.batchsize_eval, solver_.use_mixed_precision,
                         solver_.repeat_dataset, resource_manager_);
  } else {
    add_input<unsigned int>(input, reader_params_, sparse_input_map_32_, train_tensor_entries_list_,
                            evaluate_tensor_entries_list_, train_data_reader_,
                            evaluate_data_reader_, solver_.batchsize, solver_.batchsize_eval,
                            solver_.use_mixed_precision, solver_.repeat_dataset, resource_manager_);
>>>>>>> 37d7eab5
  }
}

void Model::add(SparseEmbedding& sparse_embedding) {
  if (!solver_.is_mlperf && sparse_embedding.embedding_type == Embedding_t::HybridSparseEmbedding) {
    CK_THROW_(Error_t::WrongInput, "Hybrid embedding is restricted to MLPerf use");
  }
  if ((reader_params_.data_reader_type == DataReaderType_t::RawAsync 
      && sparse_embedding.embedding_type != Embedding_t::HybridSparseEmbedding) ||
      (reader_params_.data_reader_type != DataReaderType_t::RawAsync 
      && sparse_embedding.embedding_type == Embedding_t::HybridSparseEmbedding)) {
    CK_THROW_(Error_t::WrongInput, "Raw async reader and hybrid embedding must come together");
  }
  sparse_embedding_params_.push_back(sparse_embedding);
  deactivate_tensor(tensor_active_, sparse_embedding.bottom_name);
  activate_tensor(tensor_active_, sparse_embedding.sparse_embedding_name);
  input_output_info_.push_back(
      std::make_pair(sparse_embedding.bottom_name, sparse_embedding.sparse_embedding_name));
  layer_info_.push_back(EMBEDDING_TYPE_TO_STRING[sparse_embedding.embedding_type]);
  OptParams embedding_opt_params;
  if (!(sparse_embedding.embedding_opt_params)->initialized) {
    sparse_embedding.embedding_opt_params = opt_params_py_;
  }
  embedding_opt_params_list_.push_back(sparse_embedding.embedding_opt_params);
  init_optimizer(embedding_opt_params, solver_, sparse_embedding.embedding_opt_params);
  if (solver_.i64_input_key && !solver_.use_mixed_precision) {
<<<<<<< HEAD
    add_sparse_embedding<long long, float>(sparse_embedding, sparse_input_map_64_, train_tensor_entries_list_,
                        evaluate_tensor_entries_list_, embeddings_,
                        resource_manager_, solver_.batchsize,
                        solver_.batchsize_eval, embedding_opt_params,
                        exchange_wgrad_, solver_.use_cuda_graph,
                        solver_.grouped_all_reduce, solver_.use_holistic_cuda_graph,
                        solver_.num_iterations_statistics, gpu_lr_sches_);
  } else if (solver_.i64_input_key && solver_.use_mixed_precision) {
    add_sparse_embedding<long long, __half>(sparse_embedding, sparse_input_map_64_, train_tensor_entries_list_,
                        evaluate_tensor_entries_list_, embeddings_,
                        resource_manager_, solver_.batchsize,
                        solver_.batchsize_eval, embedding_opt_params,
                        exchange_wgrad_, solver_.use_cuda_graph,
                        solver_.grouped_all_reduce, solver_.use_holistic_cuda_graph,
                        solver_.num_iterations_statistics, gpu_lr_sches_);
  } else if (!solver_.i64_input_key && !solver_.use_mixed_precision) {
    add_sparse_embedding<unsigned int, float>(sparse_embedding, sparse_input_map_32_, train_tensor_entries_list_,
                        evaluate_tensor_entries_list_, embeddings_,
                        resource_manager_, solver_.batchsize,
                        solver_.batchsize_eval, embedding_opt_params,
                        exchange_wgrad_, solver_.use_cuda_graph,
                        solver_.grouped_all_reduce, solver_.use_holistic_cuda_graph,
                        solver_.num_iterations_statistics, gpu_lr_sches_);
  } else {
    add_sparse_embedding<unsigned int, __half>(sparse_embedding, sparse_input_map_32_, train_tensor_entries_list_,
                        evaluate_tensor_entries_list_, embeddings_,
                        resource_manager_, solver_.batchsize,
                        solver_.batchsize_eval, embedding_opt_params,
                        exchange_wgrad_, solver_.use_cuda_graph,
                        solver_.grouped_all_reduce, solver_.use_holistic_cuda_graph,
                        solver_.num_iterations_statistics, gpu_lr_sches_);
=======
    add_sparse_embedding<long long, float>(
        sparse_embedding, sparse_input_map_64_, train_tensor_entries_list_,
        evaluate_tensor_entries_list_, embeddings_, resource_manager_, solver_.batchsize,
        solver_.batchsize_eval, embedding_opt_params);
  } else if (solver_.i64_input_key && solver_.use_mixed_precision) {
    add_sparse_embedding<long long, __half>(
        sparse_embedding, sparse_input_map_64_, train_tensor_entries_list_,
        evaluate_tensor_entries_list_, embeddings_, resource_manager_, solver_.batchsize,
        solver_.batchsize_eval, embedding_opt_params);
  } else if (!solver_.i64_input_key && !solver_.use_mixed_precision) {
    add_sparse_embedding<unsigned int, float>(
        sparse_embedding, sparse_input_map_32_, train_tensor_entries_list_,
        evaluate_tensor_entries_list_, embeddings_, resource_manager_, solver_.batchsize,
        solver_.batchsize_eval, embedding_opt_params);
  } else {
    add_sparse_embedding<unsigned int, __half>(
        sparse_embedding, sparse_input_map_32_, train_tensor_entries_list_,
        evaluate_tensor_entries_list_, embeddings_, resource_manager_, solver_.batchsize,
        solver_.batchsize_eval, embedding_opt_params);
>>>>>>> 37d7eab5
  }
}

void Model::add(DenseLayer& dense_layer) {
  if (!solver_.is_mlperf && dense_layer.pos_type != FcPosition_t::None) {
    CK_THROW_(Error_t::WrongInput, "Specific fully connected position is restricted to MLPerf use");
  }
  dense_layer_params_.push_back(dense_layer);
  for (auto bottom_name : dense_layer.bottom_names) {
    deactivate_tensor(tensor_active_, bottom_name);
  }
  for (auto top_name : dense_layer.top_names) {
    activate_tensor(tensor_active_, top_name);
  }
  std::string input_names = join(dense_layer.bottom_names, ",");
  std::string output_names = join(dense_layer.top_names, ",");
  input_output_info_.push_back(std::make_pair(input_names, output_names));
  if (solver_.use_mixed_precision) {
    layer_info_.push_back(LAYER_TYPE_TO_STRING_MP[dense_layer.layer_type]);
  } else {
    layer_info_.push_back(LAYER_TYPE_TO_STRING[dense_layer.layer_type]);
  }
  if (dense_layer.layer_type == Layer_t::Interaction) {
    mlperf_bottom_mlp_ = false;
  }
  add_dense_layer(dense_layer, train_tensor_entries_list_, evaluate_tensor_entries_list_,
<<<<<<< HEAD
                resource_manager_, solver_.use_mixed_precision, solver_.enable_tf32_compute,
                solver_.scaler, solver_.use_algorithm_search, solver_.use_cuda_graph,
                networks_, blobs_buff_list_, train_weight_buff_list_, train_weight_buff_half_list_,
                wgrad_buff_list_, wgrad_buff_half_list_, evaluate_weight_buff_list_,
                evaluate_weight_buff_half_list_, wgrad_buff_placeholder_list_,
                wgrad_buff_half_placeholder_list_, mlperf_bottom_mlp_);
=======
                  resource_manager_, solver_.use_mixed_precision, solver_.enable_tf32_compute,
                  solver_.scaler, solver_.use_algorithm_search, solver_.use_cuda_graph, networks_,
                  blobs_buff_list_, train_weight_buff_list_, train_weight_buff_half_list_,
                  wgrad_buff_list_, wgrad_buff_half_list_, evaluate_weight_buff_list_,
                  evaluate_weight_buff_half_list_, wgrad_buff_placeholder_list_,
                  wgrad_buff_half_placeholder_list_);
>>>>>>> 37d7eab5
}

void Model::compile() {
  if (data_input_info_.size() < 3 || layer_info_.size() < 2) {
    CK_THROW_(Error_t::IllegalCall, "The model should include input and at least two layers");
  }
  int __PID(0);
#ifdef ENABLE_MPI
  MPI_Comm_rank(MPI_COMM_WORLD, &__PID);
#endif
  if (__PID == 0) {
    std::cout << "===================================================Model "
                 "Compile==================================================="
              << std::endl;
  }
  for (size_t i = 0; i < resource_manager_->get_local_gpu_count(); i++) {
    if (solver_.use_mixed_precision) {
      networks_[i]->optimizer_ =
          std::move(Optimizer::Create(opt_params_, train_weight_buff_list_[i]->as_tensor(),
                                      wgrad_buff_half_list_[i]->as_tensor(), solver_.scaler,
                                      opt_buff_half_list_[i], resource_manager_->get_local_gpu(i)));
    } else {
      networks_[i]->optimizer_ = std::move(Optimizer::Create(
          opt_params_, train_weight_buff_list_[i]->as_tensor(), wgrad_buff_list_[i]->as_tensor(),
          solver_.scaler, opt_buff_list_[i], resource_manager_->get_local_gpu(i)));
    }

    networks_[i]->train_weight_tensor_ = train_weight_buff_list_[i]->as_tensor();
    networks_[i]->train_weight_tensor_half_ = train_weight_buff_half_list_[i]->as_tensor();
    networks_[i]->wgrad_tensor_ = wgrad_buff_list_[i]->as_tensor();
    networks_[i]->wgrad_tensor_half_ = wgrad_buff_half_list_[i]->as_tensor();
    networks_[i]->evaluate_weight_tensor_ = evaluate_weight_buff_list_[i]->as_tensor();
    networks_[i]->evaluate_weight_tensor_half_ = evaluate_weight_buff_half_list_[i]->as_tensor();
    networks_[i]->opt_tensor_ = opt_buff_list_[i]->as_tensor();
    networks_[i]->opt_tensor_half_ = opt_buff_half_list_[i]->as_tensor();
    CudaDeviceContext context(resource_manager_->get_local_gpu(i)->get_device_id());
    blobs_buff_list_[i]->allocate();
  }
  exchange_wgrad_->allocate();
  buff_allocated_ = true;
#ifndef DATA_READING_TEST
  #pragma omp parallel num_threads(networks_.size())
  {
    size_t id = omp_get_thread_num();
    networks_[id]->initialize();
    if (solver_.use_algorithm_search) {
      networks_[id]->search_algorithm();
    }
    CK_CUDA_THROW_(cudaStreamSynchronize(resource_manager_->get_local_gpu(id)->get_stream()));
  }
#endif
  init_params_for_dense_();
  init_params_for_sparse_();
  if (mos_params_->use_model_oversubscriber && mos_params_->train_from_scratch) {
    init_model_oversubscriber_(mos_params_->use_host_memory_ps, mos_params_->dest_sparse_models);
  }
  if (mos_params_->use_model_oversubscriber && !mos_params_->train_from_scratch) {
    init_model_oversubscriber_(mos_params_->use_host_memory_ps, mos_params_->trained_sparse_models);
  }
  int num_total_gpus = resource_manager_->get_global_gpu_count();
  for (const auto& metric : solver_.metrics_spec) {
    metrics_.emplace_back(std::move(metrics::Metric::Create(
        metric.first, solver_.use_mixed_precision, solver_.batchsize_eval / num_total_gpus,
        solver_.max_eval_batches, resource_manager_)));
<<<<<<< HEAD
  }

  if (solver_.use_holistic_cuda_graph) {
    train_graph_.initialized.resize(networks_.size(), false);
    train_graph_.instance.resize(networks_.size());
    for (size_t i = 0; i < resource_manager_->get_local_gpu_count(); i++) {
      auto& gpu_resource = resource_manager_->get_local_gpu(i);
      CudaCPUDeviceContext context(gpu_resource->get_device_id());
      // CudaDeviceContext context(gpu_resource->get_device_id());
      cudaEvent_t event;
      CK_CUDA_THROW_(cudaEventCreateWithFlags(&event, cudaEventDisableTiming));
      train_graph_.fork_event.push_back(event);
    }
  }

  // TODO(MLPERF): currently it is only for HE
  if (embeddings_.size() == 1) {
    auto lr_scheds = embeddings_[0]->get_learning_rate_schedulers();
    for (size_t i = 0; i < lr_scheds.size(); i++) {
      networks_[i]->set_learning_rate_scheduler(lr_scheds[i]);
    }
  }

  size_t embed_wgrad_size = 0;
  for (size_t i = 0; i < sparse_embedding_params_.size(); i++) {
    if (sparse_embedding_params_[i].embedding_type == Embedding_t::HybridSparseEmbedding) {
      if (solver_.use_mixed_precision && solver_.i64_input_key) {
        auto init_data_reader_as = std::dynamic_pointer_cast<AsyncReader<long long>>(init_data_reader_);
        std::shared_ptr<HybridSparseEmbedding<long long, __half>> hybrid_embedding =
            std::dynamic_pointer_cast<HybridSparseEmbedding<long long, __half>>(embeddings_[i]);
        init_data_reader_as->start();
        init_data_reader_as->read_a_batch_to_device();
        hybrid_embedding->init_model(
            init_data_reader_as->get_value_tensors(), embed_wgrad_size);
      } else if (solver_.use_mixed_precision && !solver_.i64_input_key) {
        auto init_data_reader_as = std::dynamic_pointer_cast<AsyncReader<unsigned int>>(init_data_reader_);
        std::shared_ptr<HybridSparseEmbedding<unsigned int, __half>> hybrid_embedding =
            std::dynamic_pointer_cast<HybridSparseEmbedding<unsigned int, __half>>(embeddings_[i]);
        init_data_reader_as->start();
        init_data_reader_as->read_a_batch_to_device();
        hybrid_embedding->init_model(
            init_data_reader_as->get_value_tensors(), embed_wgrad_size);
      } else if (!solver_.use_mixed_precision && solver_.i64_input_key) {
        auto init_data_reader_as = std::dynamic_pointer_cast<AsyncReader<long long>>(init_data_reader_);
        std::shared_ptr<HybridSparseEmbedding<long long, float>> hybrid_embedding =
            std::dynamic_pointer_cast<HybridSparseEmbedding<long long, float>>(embeddings_[i]);
        init_data_reader_as->start();
        init_data_reader_as->read_a_batch_to_device();
        hybrid_embedding->init_model(
            init_data_reader_as->get_value_tensors(), embed_wgrad_size);
      } else {
        auto init_data_reader_as = std::dynamic_pointer_cast<AsyncReader<unsigned int>>(init_data_reader_);
        std::shared_ptr<HybridSparseEmbedding<unsigned int, float>> hybrid_embedding =
            std::dynamic_pointer_cast<HybridSparseEmbedding<unsigned int, float>>(embeddings_[0]);
        init_data_reader_as->start();
        init_data_reader_as->read_a_batch_to_device();
        hybrid_embedding->init_model(
            init_data_reader_as->get_value_tensors(), embed_wgrad_size);
      }
    }
  }

  if (solver_.grouped_all_reduce) {
    exchange_wgrad_->update_embed_wgrad_size(embed_wgrad_size);
  }

#ifdef ENABLE_MPI
  if (resource_manager_->get_num_process() > 1) {
    resource_manager_->set_ready_to_transfer();
=======
>>>>>>> 37d7eab5
  }
#endif
}

void Model::load_dense_optimizer_states(const std::string& dense_opt_states_file) {
  if (!buff_allocated_) {
    CK_THROW_(Error_t::IllegalCall,
              "Cannot load the dense optimizer states before calling Model.compile()");
  }
  load_opt_states_for_dense_(dense_opt_states_file);
}

void Model::load_sparse_optimizer_states(const std::vector<std::string>& sparse_opt_states_files) {
  if (!buff_allocated_) {
    CK_THROW_(Error_t::IllegalCall,
              "Cannot load the sparse optimizer states before calling Model.compile()");
  }
  if (mos_params_->use_model_oversubscriber) {
    CK_THROW_(Error_t::IllegalCall,
              "Cannot load the sparse optimizer states after model oversubscriber is created");
  }
  load_opt_states_for_sparse_(sparse_opt_states_files);
}

void Model::load_dense_weights(const std::string& dense_model_file) {
  if (!buff_allocated_) {
    CK_THROW_(Error_t::IllegalCall, "Cannot load the dense weights before calling Model.compile()");
  }
  load_params_for_dense_(dense_model_file);
}

void Model::load_sparse_weights(const std::vector<std::string>& sparse_embedding_files) {
  if (!buff_allocated_) {
    CK_THROW_(Error_t::IllegalCall,
              "Cannot load the sparse weights before calling Model.compile()");
  }
  if (mos_params_->use_model_oversubscriber) {
    CK_THROW_(Error_t::IllegalCall,
              "Cannot load the sparse weights after model oversubscriber is created");
  }
  load_params_for_sparse_(sparse_embedding_files);
}

void Model::summary() {
  if (data_input_info_.size() < 3 || layer_info_.size() < 2) {
    CK_THROW_(Error_t::IllegalCall, "The model should include input and at least two layers");
  }
  for (auto tensor_entry : train_tensor_entries_list_[0]) {
    tensor_shape_info_.insert(std::make_pair(tensor_entry.name, tensor_entry.bag.get_dimensions()));
  }
  int __PID(0);
#ifdef ENABLE_MPI
  MPI_Comm_rank(MPI_COMM_WORLD, &__PID);
#endif
  if (__PID == 0) {
    std::cout << "===================================================Model "
                 "Summary==================================================="
              << std::endl;
    std::cout << std::left << std::setw(40) << std::setfill(' ') << "Label" << std::left
              << std::setw(30) << std::setfill(' ') << "Dense" << std::left << std::setw(30)
              << std::setfill(' ') << "Sparse" << std::endl;
    std::cout << std::left << std::setw(40) << std::setfill(' ') << data_input_info_[0] << std::left
              << std::setw(30) << std::setfill(' ') << data_input_info_[1] << " " << std::left
              << std::setw(30) << std::setfill(' ') << data_input_info_[2] << std::endl;
    std::cout << std::left << std::setw(40) << std::setfill(' ')
              << get_tensor_shape(data_input_info_[0], tensor_shape_info_) << std::left
              << std::setw(40) << std::setfill(' ')
              << get_tensor_shape(data_input_info_[1], tensor_shape_info_) << std::endl;
    std::cout << "---------------------------------------------------------------------------------"
                 "---------------------------------"
              << std::endl;
    std::cout << std::left << std::setw(40) << std::setfill(' ') << "Layer Type" << std::left
              << std::setw(30) << std::setfill(' ') << "Input Name" << std::left << std::setw(30)
              << std::setfill(' ') << "Output Name" << std::left << std::setw(30)
              << std::setfill(' ') << "Output Shape" << std::endl;
    std::cout << "---------------------------------------------------------------------------------"
                 "---------------------------------"
              << std::endl;
    for (size_t i = 0; i < layer_info_.size(); ++i) {
      std::cout << std::left << std::setw(40) << std::setfill(' ') << layer_info_[i] << std::left
                << std::setw(30) << std::setfill(' ') << input_output_info_[i].first << std::left
                << std::setw(30) << std::setfill(' ') << input_output_info_[i].second << std::left
                << std::setw(30) << std::setfill(' ')
                << get_tensor_shape(input_output_info_[i].second, tensor_shape_info_) << std::endl;
    }
    std::cout << "---------------------------------------------------------------------------------"
                 "---------------------------------"
              << std::endl;
  }
}

void Model::set_source(std::vector<std::string> source, std::vector<std::string> keyset,
                       std::string eval_source) {
  if (solver_.repeat_dataset || !mos_params_->use_model_oversubscriber) {
    CK_THROW_(Error_t::IllegalCall,
              "The set source method can only be used under the model oversubscription mode");
  }
  if (source.size() != keyset.size()) {
    CK_THROW_(Error_t::WrongInput,
              "The number of training data sources should equal that of the keyset files");
<<<<<<< HEAD
=======
  }
  if (set_source_flag_) {
    mos_params_->incremental_keyset_files.insert(
        mos_params_->incremental_keyset_files.end(),
        reader_params_.keyset.begin(), reader_params_.keyset.end());
    set_source_flag_ = false;
>>>>>>> 37d7eab5
  }
  reader_params_.source.assign(source.begin(), source.end());
  reader_params_.keyset.assign(keyset.begin(), keyset.end());
  reader_params_.eval_source.assign(eval_source);

  auto it{mos_params_->incremental_keyset_files.end()};
  mos_params_->incremental_keyset_files.insert(it, keyset.begin(), keyset.end());
}

void Model::set_source(std::string source, std::string eval_source) {
  if (solver_.repeat_dataset || mos_params_->use_model_oversubscriber) {
    CK_THROW_(Error_t::IllegalCall, "The set source method can only be used under the epoch mode");
  }
  std::vector<std::string>().swap(reader_params_.source);
  reader_params_.source.push_back(source);
  reader_params_.eval_source.assign(eval_source);
}

void Model::fit(int num_epochs, int max_iter, int display, int eval_interval, int snapshot,
                std::string snapshot_prefix) {
  if (!buff_allocated_) {
    CK_THROW_(Error_t::IllegalCall,
              "Cannot start the training process before calling Model.compile()");
  }
  if (solver_.repeat_dataset && max_iter <= 0) {
    CK_THROW_(Error_t::WrongInput, "Require max_iter>0 under non-epoch mode");
  }
  if (!solver_.repeat_dataset && !mos_params_->use_model_oversubscriber && num_epochs <= 0) {
    CK_THROW_(Error_t::WrongInput, "Require num_epochs>0 under epoch mode");
  }
  if (mos_params_->use_model_oversubscriber && !mos_created_) {
    CK_THROW_(Error_t::IllegalCall, "The model oversubscriber should be created first");
  }
<<<<<<< HEAD

=======
  HugeCTR::Timer timer_train;
  HugeCTR::Timer timer_eval;
  timer_train.start();
  bool epoch_mode = !solver_.repeat_dataset;
  bool mos_mode = mos_params_->use_model_oversubscriber;
  int mos_epochs = num_epochs < 1 ? 1 : num_epochs;
>>>>>>> 37d7eab5
  int __PID(0);
#ifdef ENABLE_MPI
  MPI_Comm_rank(MPI_COMM_WORLD, &__PID);
#endif

  HugeCTR::Timer timer;
  HugeCTR::Timer timer_train;
  HugeCTR::Timer timer_eval;

  bool epoch_mode = !solver_.repeat_dataset;
  bool mos_mode = mos_params_->use_model_oversubscriber;
  int mos_epochs = num_epochs < 1 ? 1 : num_epochs;
  if (__PID == 0) {
    std::cout << "=====================================================Model "
                 "Fit====================================================="
              << std::endl;
  }
  if (epoch_mode && !mos_mode) {
    MESSAGE_("Use epoch mode with number of epochs: " + std::to_string(num_epochs));
  } else if (epoch_mode && mos_mode) {
    MESSAGE_("Use model oversubscriber mode with number of training sources: " +
             std::to_string(reader_params_.source.size()) +
             ", number of epochs: " + std::to_string(mos_epochs));
  } else {
    MESSAGE_("Use non-epoch mode with number of iterations: " + std::to_string(max_iter));
  }
<<<<<<< HEAD
  MESSAGE_("Training batchsize: " + std::to_string(solver_.batchsize) 
         + ", evaluation batchsize: " + std::to_string(solver_.batchsize_eval));
  MESSAGE_("Evaluation interval: " + std::to_string(eval_interval) 
         + ", snapshot interval: " + std::to_string(snapshot));
  MESSAGE_("Sparse embedding trainable: " + std::to_string(is_embedding_trainable_) 
         + ", dense network trainable: " + std::to_string(is_dense_trainable_));
  MESSAGE_("Use mixed precision: " + std::to_string(solver_.use_mixed_precision) 
         + ", scaler: " + std::to_string(solver_.scaler)
         + ", use cuda graph: " + std::to_string(solver_.use_cuda_graph));
  MESSAGE_("lr: " + std::to_string(solver_.lr)
         + ", warmup_steps: " + std::to_string(solver_.warmup_steps)
         + ", decay_start: " + std::to_string(solver_.decay_start)
         + ", decay_steps: " + std::to_string(solver_.decay_steps)
         + ", decay_power: " + std::to_string(solver_.decay_power)
         + ", end_lr: " + std::to_string(solver_.end_lr));

  timer.start();
  timer_train.start();

#ifdef ENABLE_PROFILING
  HugeCTR::global_profiler.initialize(solver_config.use_cuda_graph);
#endif

=======
  MESSAGE_("Training batchsize: " + std::to_string(solver_.batchsize) +
           ", evaluation batchsize: " + std::to_string(solver_.batchsize_eval));
  MESSAGE_("Evaluation interval: " + std::to_string(eval_interval) +
           ", snapshot interval: " + std::to_string(snapshot));
  MESSAGE_("Sparse embedding trainable: " + std::to_string(is_embedding_trainable_) +
           ", dense network trainable: " + std::to_string(is_dense_trainable_));
  MESSAGE_("Use mixed precision: " + std::to_string(solver_.use_mixed_precision) +
           ", scaler: " + std::to_string(solver_.scaler) +
           ", use cuda graph: " + std::to_string(solver_.use_cuda_graph));
  MESSAGE_("lr: " + std::to_string(solver_.lr) +
           ", warmup_steps: " + std::to_string(solver_.warmup_steps) +
           ", decay_start: " + std::to_string(solver_.decay_start) +
           ", decay_steps: " + std::to_string(solver_.decay_steps) + ", decay_power: " +
           std::to_string(solver_.decay_power) + ", end_lr: " + std::to_string(solver_.end_lr));
>>>>>>> 37d7eab5
  if (epoch_mode && !mos_mode) {
    int iter = 0;
    int batches;
    auto data_reader_train = this->get_train_data_reader();
    auto data_reader_eval = this->get_evaluate_data_reader();
    if (!data_reader_eval_status_) {
      data_reader_eval->set_source(reader_params_.eval_source);
      data_reader_eval_status_ = true;
    }
    MESSAGE_("Training source file: " + reader_params_.source[0]);
    MESSAGE_("Evaluation source file: " + reader_params_.eval_source);
    for (int e = 0; e < num_epochs; e++) {
      MESSAGE_("-----------------------------------Epoch " + std::to_string(e) +
               "-----------------------------------");
      data_reader_train->set_source(reader_params_.source[0]);
      data_reader_train_status_ = true;
      do {
        float lr = 0;
        if (!this->use_gpu_learning_rate_scheduling()) {
#ifdef ENABLE_PROFILING
            // profiler may run very long, so prevent lr < 0
          lr = std::numeric_limits<float>::min();
          this->set_learning_rate(lr);
#else
          lr = lr_sch_->get_next();
          this->set_learning_rate(lr);
#endif
        }
        data_reader_train_status_ = this->train();
        if (display > 0 && iter % display == 0 && iter != 0) {
          timer_train.stop();
          float loss = 0;
          this->get_current_loss(&loss);
          if (isnan(loss)) {
            throw std::runtime_error(std::string("Train Runtime error: Loss cannot converge") +
                                     " " + __FILE__ + ":" + std::to_string(__LINE__) + " \n");
          }
<<<<<<< HEAD
          if (!solver_.use_holistic_cuda_graph) {
            MESSAGE_("Iter: " + std::to_string(iter) + " Time(" + std::to_string(display) +
                    " iters): " + std::to_string(timer_train.elapsedSeconds()) +
                    "s Loss: " + std::to_string(loss) + " lr:" + std::to_string(lr));
          } else {
            MESSAGE_("Iter: " + std::to_string(iter) + " Time(" + std::to_string(display) +
                    " iters): " + std::to_string(timer_train.elapsedSeconds()) +
                    "s Loss: " + std::to_string(loss));
          }
=======
          MESSAGE_("Iter: " + std::to_string(iter) + " Time(" + std::to_string(display) +
                   " iters): " + std::to_string(timer_train.elapsedSeconds()) +
                   "s Loss: " + std::to_string(loss) + " lr:" + std::to_string(lr));
>>>>>>> 37d7eab5
          timer_train.start();
        }
        if (eval_interval > 0 && iter % eval_interval == 0 && iter != 0) {
          this->check_overflow();
          this->copy_weights_for_evaluation();
          batches = 0;
          timer_eval.start();
          while (data_reader_eval_status_) {
            if (solver_.max_eval_batches == 0 || batches >= solver_.max_eval_batches) {
              break;
            }
            data_reader_eval_status_ = this->eval(batches);
            batches++;
          }
          if (!data_reader_eval_status_) {
            data_reader_eval->set_source(reader_params_.eval_source);
            data_reader_eval_status_ = true;
          }
          timer_eval.stop();
          auto eval_metrics = this->get_eval_metrics();
          for (auto& eval_metric : eval_metrics) {
<<<<<<< HEAD
            MESSAGE_("Evaluation, " + eval_metric.first + ": " + std::to_string(eval_metric.second));
            if (!eval_metric.first.compare("AUC")) {
              const auto auc_threshold = solver_.metrics_spec[HugeCTR::metrics::Type::AUC];
              if (eval_metric.second >= auc_threshold) {
                timer.stop();
                if (__PID == 0) {
                  std::cout << "Hit target accuracy AUC " + std::to_string(auc_threshold) + " at " +
                          std::to_string(e)  + "/" + std::to_string(num_epochs) + " epochs "
                          + std::to_string(iter) + " global iterations" + " with batchsize "
                  << solver_.batchsize << " in " << std::setiosflags(std::ios::fixed)
                  << std::setprecision(2) << timer.elapsedSeconds() << " s. Average speed "
                  << float(iter) * solver_.batchsize / timer.elapsedSeconds() << " records/s."
                  << std::endl;
                }
                return;
              }
            }
=======
            MESSAGE_("Evaluation, " + eval_metric.first + ": " +
                     std::to_string(eval_metric.second));
>>>>>>> 37d7eab5
          }
          MESSAGE_("Eval Time for " + std::to_string(solver_.max_eval_batches) +
                   " iters: " + std::to_string(timer_eval.elapsedSeconds()) + "s");
        }
        if (snapshot > 0 && iter % snapshot == 0 && iter != 0) {
          this->download_params_to_files(snapshot_prefix, iter);
        }
        iter++;
      } while (data_reader_train_status_);
<<<<<<< HEAD
      timer.stop();
    } // end for epoch
    if (__PID == 0) {
      std::cout << "Finish " << std::to_string(num_epochs) + " epochs " 
                        + std::to_string(iter) + " global iterations with batchsize "
                << solver_.batchsize << " in " << std::setiosflags(std::ios::fixed)
                << std::setprecision(2) << timer.elapsedSeconds() << "s" << std::endl;
    }
=======
    }  // end for epoch
>>>>>>> 37d7eab5
  } else if (epoch_mode && mos_mode) {
    int iter = 0;
    int batches;
    auto data_reader_train = this->get_train_data_reader();
    auto data_reader_eval = this->get_evaluate_data_reader();
    auto model_oversubscriber = this->get_model_oversubscriber();
    if (!data_reader_eval_status_) {
      data_reader_eval->set_source(reader_params_.eval_source);
      data_reader_eval_status_ = true;
    }
    MESSAGE_("Evaluation source file: " + reader_params_.eval_source);
    for (int e = 0; e < mos_epochs; e++) {
      for (unsigned int f = 0; f < reader_params_.source.size(); f++) {
        MESSAGE_("--------------------Epoch " + std::to_string(e) +
                 ", source file: " + reader_params_.source[f] + "--------------------");
        data_reader_train->set_source(reader_params_.source[f]);
        data_reader_train_status_ = true;
        model_oversubscriber->update(reader_params_.keyset[f]);
        do {
          float lr = 0;
          if (!this->use_gpu_learning_rate_scheduling()) {
#ifdef ENABLE_PROFILING
            // profiler may run very long, so prevent lr < 0
            lr = std::numeric_limits<float>::min();
            this->set_learning_rate(lr);
#else
            lr = lr_sch_->get_next();
            this->set_learning_rate(lr);
#endif
          }
          data_reader_train_status_ = this->train();
          if (display > 0 && iter % display == 0 && iter != 0) {
            timer_train.stop();
            float loss = 0;
            this->get_current_loss(&loss);
            if (isnan(loss)) {
              throw std::runtime_error(std::string("Train Runtime error: Loss cannot converge") +
                                       " " + __FILE__ + ":" + std::to_string(__LINE__) + " \n");
<<<<<<< HEAD
            }
            if (!solver_.use_holistic_cuda_graph) {
              MESSAGE_("Iter: " + std::to_string(iter) + " Time(" + std::to_string(display) +
                      " iters): " + std::to_string(timer_train.elapsedSeconds()) +
                      "s Loss: " + std::to_string(loss) + " lr:" + std::to_string(lr));
            } else {
              MESSAGE_("Iter: " + std::to_string(iter) + " Time(" + std::to_string(display) +
                      " iters): " + std::to_string(timer_train.elapsedSeconds()) +
                      "s Loss: " + std::to_string(loss));
            }
=======
            }
            MESSAGE_("Iter: " + std::to_string(iter) + " Time(" + std::to_string(display) +
                     " iters): " + std::to_string(timer_train.elapsedSeconds()) +
                     "s Loss: " + std::to_string(loss) + " lr:" + std::to_string(lr));
>>>>>>> 37d7eab5
            timer_train.start();
          }
          if (eval_interval > 0 && iter % eval_interval == 0 && iter != 0) {
            this->check_overflow();
            this->copy_weights_for_evaluation();            
            batches = 0;
            timer_eval.start();
            while (data_reader_eval_status_) {
              if (solver_.max_eval_batches == 0 || batches >= solver_.max_eval_batches) {
                break;
              }
              data_reader_eval_status_ = this->eval(batches);
              batches++;
            }
            if (!data_reader_eval_status_) {
              data_reader_eval->set_source(reader_params_.eval_source);
              data_reader_eval_status_ = true;
            }
            timer_eval.stop();
            auto eval_metrics = this->get_eval_metrics();
            for (auto& eval_metric : eval_metrics) {
              MESSAGE_("Evaluation, " + eval_metric.first + ": " +
                       std::to_string(eval_metric.second));
            }
            MESSAGE_("Eval Time for " + std::to_string(solver_.max_eval_batches) +
                     " iters: " + std::to_string(timer_eval.elapsedSeconds()) + "s");
          }
          iter++;
        } while (data_reader_train_status_);
      }  // end for file list
    }    // end for epoch
  } else {
    MESSAGE_("Training source file: " + reader_params_.source[0]);
    MESSAGE_("Evaluation source file: " + reader_params_.eval_source);
    this->start_data_reading();
    for (int iter = 0; iter < max_iter; iter++) {
      float lr = 0;
      if (!this->use_gpu_learning_rate_scheduling()) {
#ifdef ENABLE_PROFILING
        // profiler may run very long, so prevent lr < 0
        lr = std::numeric_limits<float>::min();
        this->set_learning_rate(lr);
#else
        lr = lr_sch_->get_next();
        this->set_learning_rate(lr);
#endif
      }
      this->train();
#ifdef ENABLE_PROFILING
      iter = 0;
      continue;
#endif
      if (display > 0 && iter % display == 0 && iter != 0) {
        timer_train.stop();
        float loss = 0;
        this->get_current_loss(&loss);
        if (isnan(loss)) {
          throw std::runtime_error(std::string("Train Runtime error: Loss cannot converge") + " " +
                                   __FILE__ + ":" + std::to_string(__LINE__) + " \n");
        }
<<<<<<< HEAD
        if (!solver_.use_holistic_cuda_graph) {
          MESSAGE_("Iter: " + std::to_string(iter) + " Time(" + std::to_string(display) +
                  " iters): " + std::to_string(timer_train.elapsedSeconds()) +
                  "s Loss: " + std::to_string(loss) + " lr:" + std::to_string(lr));
        } else {
          MESSAGE_("Iter: " + std::to_string(iter) + " Time(" + std::to_string(display) +
                  " iters): " + std::to_string(timer_train.elapsedSeconds()) +
                  "s Loss: " + std::to_string(loss));
        }
=======
        MESSAGE_("Iter: " + std::to_string(iter) + " Time(" + std::to_string(display) +
                 " iters): " + std::to_string(timer_train.elapsedSeconds()) +
                 "s Loss: " + std::to_string(loss) + " lr:" + std::to_string(lr));
>>>>>>> 37d7eab5
        timer_train.start();
      }
      if (eval_interval > 0 && iter % eval_interval == 0 && iter != 0) {
        this->check_overflow();
        this->copy_weights_for_evaluation();
        timer_eval.start();
        for (int batches = 0; batches < solver_.max_eval_batches; batches++) {
          this->eval(batches);
        }
        timer_eval.stop();
        auto eval_metrics = this->get_eval_metrics();
        for (auto& eval_metric : eval_metrics) {
          MESSAGE_("Evaluation, " + eval_metric.first + ": " + std::to_string(eval_metric.second));
          if (!eval_metric.first.compare("AUC")) {
            const auto auc_threshold = solver_.metrics_spec[HugeCTR::metrics::Type::AUC];
            if (eval_metric.second >= auc_threshold) {
              timer.stop();
              if (__PID == 0) {
                std::cout << "Hit target accuracy AUC " + std::to_string(auc_threshold) + " at " +
                        std::to_string(iter)  + "/" + std::to_string(max_iter) + " iterations with batchsize "
                << solver_.batchsize << " in " << std::setiosflags(std::ios::fixed)
                << std::setprecision(2) << timer.elapsedSeconds() << " s. Average speed "
                << float(iter) * solver_.batchsize / timer.elapsedSeconds() << " records/s."
                << std::endl;
              }
              return;
            }
          }
        }
        MESSAGE_("Eval Time for " + std::to_string(solver_.max_eval_batches) +
                 " iters: " + std::to_string(timer_eval.elapsedSeconds()) + "s");
      }
      if (snapshot > 0 && iter % snapshot == 0 && iter != 0) {
        this->download_params_to_files(snapshot_prefix, iter);
      }
<<<<<<< HEAD
    } // end for iter
    timer.stop();
    if (__PID == 0) {
      std::cout << "Finish " << std::to_string(max_iter) + " iterations with batchsize: "
                << solver_.batchsize << " in " << std::setiosflags(std::ios::fixed)
                << std::setprecision(2) << timer.elapsedSeconds() << "s" << std::endl;
    }
  } // end if else
=======
    }  // end for iter
  }    // end if else
>>>>>>> 37d7eab5
}

void Model::exchange_wgrad(size_t device_id) {
  auto& gpu_resource = resource_manager_->get_local_gpu(device_id);
  CudaCPUDeviceContext context(gpu_resource->get_device_id());
  // CudaDeviceContext context(gpu_resource->get_device_id());
  PROFILE_RECORD("exchange_wgrad.start", gpu_resource->get_stream(), false);
  exchange_wgrad_->allreduce(device_id, gpu_resource->get_stream());
  PROFILE_RECORD("exchange_wgrad.stop", gpu_resource->get_stream(), false);
}

void Model::train_overlapped() {
  auto change_state = [] (TrainState* state) -> bool {
    switch(state->state) {
      case TrainState_t::Init:
        state->state = TrainState_t::BottomMLPFprop;
        break;
      case TrainState_t::BottomMLPFprop:
        state->state = TrainState_t::TopMLPFprop;
        break;
      case TrainState_t::TopMLPFprop:
        state->state = TrainState_t::TopMLPBprop;
        break;
      case TrainState_t::TopMLPBprop:
        state->state = TrainState_t::BottomMLPBprop;
        break;
      case TrainState_t::BottomMLPBprop:
        state->state = TrainState_t::MLPExchangeWgrad;
        break;
      case TrainState_t::MLPExchangeWgrad:
        state->state = TrainState_t::MLPUpdate;
        break;
      case TrainState_t::MLPUpdate:
        state->state = TrainState_t::Finalize;
        break;
      case TrainState_t::Finalize:
        return false;
      default:
        CK_THROW_(Error_t::InvalidEnv, "model state reached invalid status");
    }
    return true;
  };

  auto scheduled_reader = dynamic_cast<IDataReaderWithScheduling*>(train_data_reader_.get());
#pragma omp parallel num_threads(resource_manager_->get_local_gpu_count())
  {
    size_t id = omp_get_thread_num();
    auto device_id = resource_manager_->get_local_gpu(id)->get_device_id();
    auto stream = resource_manager_->get_local_gpu(id)->get_stream();
    CudaCPUDeviceContext context(device_id);
    // CudaDeviceContext context(device_id);
    long long current_batchsize_per_device = train_data_reader_->get_current_batchsize_per_device(id);
      
    TrainState state;
    auto sync = [&state, &stream, id] () {
      if (state.event) { CK_CUDA_THROW_(cudaStreamWaitEvent(stream, *state.event)); }
      state.event = nullptr;
    };

    auto schedule_reader = [&, this] (TrainState_t expected) {
      if (scheduled_reader && state.state == expected) {
        if (solver_.use_holistic_cuda_graph) {
          scheduled_reader->schedule_here_graph(stream, id);
        } else {
          scheduled_reader->schedule_here(stream, id);
        }
      }
    };

    auto do_it = [&, this](int id, int batch_size) {
      if (solver_.use_holistic_cuda_graph) {
        CK_CUDA_THROW_(cudaEventRecord(train_graph_.fork_event[id], stream));
        state.event = &train_graph_.fork_event[id];
      }

      // Network just runs unconditionally
      // Embedding manages events from the networks and waits if necessary
      // Session inserts a wait if it gets a non-null event from the embedding

      do {
        state = embeddings_[0]->train(true, id, state);
        sync();
        if (resource_manager_->get_num_process() == 1) {
          schedule_reader(TrainState_t::TopMLPFprop);
        }
        state = networks_[id]->train(
          batch_size,
          [this, id] () { this->exchange_wgrad(id); },
          state
        );
        if (resource_manager_->get_num_process() > 1) {
          schedule_reader(TrainState_t::TopMLPFprop);
        }
      } while(change_state(&state));
      sync();
    };

    if (solver_.use_holistic_cuda_graph) {
      if (!train_graph_.initialized[id]) {
        cudaGraph_t graph;
        CK_CUDA_THROW_(cudaStreamBeginCapture(stream, cudaStreamCaptureModeRelaxed));
        do_it(id, current_batchsize_per_device);
        CK_CUDA_THROW_(cudaStreamEndCapture(stream, &graph));
        CK_CUDA_THROW_(cudaGraphInstantiate(&train_graph_.instance[id], graph, NULL, NULL, 0));
        train_graph_.initialized[id] = true;
      }
      CK_CUDA_THROW_(cudaGraphLaunch(train_graph_.instance[id], stream));
      if (scheduled_reader) {
        scheduled_reader->update_schedule_graph(id);
      }
    }
    else {
      do_it(id, current_batchsize_per_device);
    }
  }
}

bool Model::train() {
  try {
    if (train_data_reader_->is_started() == false) {
      CK_THROW_(Error_t::IllegalCall, "Start the data reader first before calling Model::train()");
    }
#ifndef DATA_READING_TEST
    // TODO: assuming the there are enough training iterations, incomplete batches
    // are discarded, so that we can bypass the runtime error in the epoch mode,
    // whilst maintaining the dense network training logic.
    // To minimize the wasted batches, consider to adjust # of data reader workers.
    // For instance, with a file list source, set "num_workers" to a dvisior of
    // the number of data files in the file list.
    // We will look into some alternatives in the long term.
    long long current_batchsize = 0;
    while ((current_batchsize = train_data_reader_->read_a_batch_to_device_delay_release()) &&
           (current_batchsize < train_data_reader_->get_full_batchsize())) {
      MESSAGE_("train drop incomplete batch. batchsize:" + std::to_string(current_batchsize));
      train_data_reader_->ready_to_collect();
    }
    if (!current_batchsize) {
      return false;
    }
    #pragma omp parallel num_threads(networks_.size())
    {
      size_t id = omp_get_thread_num();
      CudaCPUDeviceContext ctx(resource_manager_->get_local_gpu(id)->get_device_id());
      // CudaDeviceContext context(resource_manager_->get_local_gpu(id)->get_device_id());
      cudaStreamSynchronize(resource_manager_->get_local_gpu(id)->get_stream());
    }
    train_data_reader_->ready_to_collect();
#ifdef ENABLE_PROFILING
    global_profiler.iter_check();
#endif

    if (solver_.use_overlapped_pipeline) {
      // std::cout << "train overlapped" << std::endl;
      train_overlapped();
    } else {
      // std::cout << "train" << std::endl;
      for (auto& one_embedding : embeddings_) {
        one_embedding->forward(true);
      }
      if (networks_.size() > 1) {
        // execute dense forward and backward with multi-cpu threads
        #pragma omp parallel num_threads(networks_.size())
        {
          size_t id = omp_get_thread_num();
          long long current_batchsize_per_device =
              train_data_reader_->get_current_batchsize_per_device(id);
          networks_[id]->train(current_batchsize_per_device);
          const auto& local_gpu = resource_manager_->get_local_gpu(id);
          local_gpu->set_compute_event_sync(local_gpu->get_stream());
          local_gpu->wait_on_compute_event(local_gpu->get_comp_overlap_stream());
        }
      } else if (resource_manager_->get_global_gpu_count() > 1) {
        long long current_batchsize_per_device =
            train_data_reader_->get_current_batchsize_per_device(0);
        networks_[0]->train(current_batchsize_per_device);
        const auto& local_gpu = resource_manager_->get_local_gpu(0);
        local_gpu->set_compute_event_sync(local_gpu->get_stream());
        local_gpu->wait_on_compute_event(local_gpu->get_comp_overlap_stream());
      } else {
        long long current_batchsize_per_device =
            train_data_reader_->get_current_batchsize_per_device(0);
        networks_[0]->train(current_batchsize_per_device);
        const auto& local_gpu = resource_manager_->get_local_gpu(0);
        local_gpu->set_compute_event_sync(local_gpu->get_stream());
        local_gpu->wait_on_compute_event(local_gpu->get_comp_overlap_stream());
        networks_[0]->update_params();
      }

      // Embedding backward
      for (auto& one_embedding : embeddings_) {
        one_embedding->backward();
      }

      // Exchange wgrad and update params
      if (networks_.size() > 1) {
        #pragma omp parallel num_threads(networks_.size())
        {
          size_t id = omp_get_thread_num();
          exchange_wgrad(id);
          networks_[id]->update_params();
        }
      } else if (resource_manager_->get_global_gpu_count() > 1) {
        exchange_wgrad(0);
        networks_[0]->update_params();
      } 
      for (const auto& one_embedding : embeddings_) {
        one_embedding->update_params();
      }

      // Join streams
      if (networks_.size() > 1) {
        #pragma omp parallel num_threads(networks_.size())
        {
          size_t id = omp_get_thread_num();
          const auto& local_gpu = resource_manager_->get_local_gpu(id);
          local_gpu->set_compute2_event_sync(local_gpu->get_comp_overlap_stream());
          local_gpu->wait_on_compute2_event(local_gpu->get_stream());
        }
      }
      else {
        const auto& local_gpu = resource_manager_->get_local_gpu(0);
        local_gpu->set_compute2_event_sync(local_gpu->get_comp_overlap_stream());
        local_gpu->wait_on_compute2_event(local_gpu->get_stream());
      }
    }
    return true;
#else
    train_data_reader_->read_a_batch_to_device();
#endif
  } catch (const internal_runtime_error& err) {
    std::cerr << err.what() << std::endl;
    throw err;
  } catch (const std::exception& err) {
    std::cerr << err.what() << std::endl;
    throw err;
  }
}

bool Model::eval(int eval_batch) {
  try {
    if (evaluate_data_reader_ == nullptr) return true;
    if (evaluate_data_reader_->is_started() == false) {
      CK_THROW_(Error_t::IllegalCall, "Start the data reader first before calling Model::eval()");
    }
    long long current_batchsize = 0;
    while ((current_batchsize = evaluate_data_reader_->read_a_batch_to_device_delay_release()) &&
           (current_batchsize < evaluate_data_reader_->get_full_batchsize())) {
      MESSAGE_("eval drop incomplete batch. batchsize:" + std::to_string(current_batchsize));
      evaluate_data_reader_->ready_to_collect();
    }
    for (auto& metric : metrics_) {
      metric->set_current_batch_size(current_batchsize);
    }
    current_eval_batchsize_ = current_batchsize;
    if (!current_batchsize) {
      return false;
    }
    evaluate_data_reader_->ready_to_collect();
#ifndef DATA_READING_TEST
    for (auto& one_embedding : embeddings_) {
      one_embedding->forward(false, eval_batch);
    }

    if (networks_.size() > 1) {
      #pragma omp parallel num_threads(networks_.size())
      {
        size_t id = omp_get_thread_num();
        long long current_batchsize_per_device =
<<<<<<< HEAD
          evaluate_data_reader_->get_current_batchsize_per_device(id);
=======
            evaluate_data_reader_->get_current_batchsize_per_device(id);
>>>>>>> 37d7eab5
        networks_[id]->eval(current_batchsize_per_device);
        for (auto& metric : metrics_) {
          metric->local_reduce(id, networks_[id]->get_raw_metrics());
        }
      }
    } else if (networks_.size() == 1) {
      long long current_batchsize_per_device =
<<<<<<< HEAD
        evaluate_data_reader_->get_current_batchsize_per_device(0);
=======
          evaluate_data_reader_->get_current_batchsize_per_device(0);
>>>>>>> 37d7eab5
      networks_[0]->eval(current_batchsize_per_device);
      for (auto& metric : metrics_) {
        metric->local_reduce(0, networks_[0]->get_raw_metrics());
      }
    } else {
      assert(!"networks_.size() should not less than 1.");
    }
#endif

    for (auto& metric : metrics_) {
      metric->global_reduce(networks_.size());
    }
    return true;
  } catch (const internal_runtime_error& err) {
    std::cerr << err.what() << std::endl;
    throw err;
  } catch (const std::exception& err) {
    std::cerr << err.what() << std::endl;
    throw err;
  }
}

Error_t Model::export_predictions(const std::string& output_prediction_file_name,
                                  const std::string& output_label_file_name) {
  try {
    if (current_eval_batchsize_ == 0) {
      MESSAGE_("Reach end of eval dataset. Skip export prediction");
      return Error_t::Success;
    }
    CudaDeviceContext context;
    const std::vector<int>& local_gpu_device_id_list =
        resource_manager_->get_local_gpu_device_id_list();
    const size_t global_gpu_count = resource_manager_->get_global_gpu_count();
    const size_t local_gpu_count = resource_manager_->get_local_gpu_count();
    size_t batchsize_eval_per_gpu = solver_.batchsize_eval / global_gpu_count;
    size_t total_prediction_count = batchsize_eval_per_gpu * local_gpu_count;
    std::unique_ptr<float[]> local_prediction_result(new float[total_prediction_count]);
    std::unique_ptr<float[]> local_label_result(new float[total_prediction_count]);

    for (unsigned int i = 0; i < networks_.size(); ++i) {
      int gpu_id = local_gpu_device_id_list[i];
      context.set_device(gpu_id);

      get_raw_metric_as_host_float_tensor(
          networks_[i]->get_raw_metrics(), metrics::RawType::Pred, solver_.use_mixed_precision,
          local_prediction_result.get() + batchsize_eval_per_gpu * i, batchsize_eval_per_gpu);
      get_raw_metric_as_host_float_tensor(
          networks_[i]->get_raw_metrics(), metrics::RawType::Label, false,
          local_label_result.get() + batchsize_eval_per_gpu * i, batchsize_eval_per_gpu);
    }

    std::unique_ptr<float[]> global_prediction_result;
    std::unique_ptr<float[]> global_label_result;
    int numprocs = 1;
    int pid = 0;
#ifdef ENABLE_MPI
    CK_MPI_THROW_(MPI_Comm_rank(MPI_COMM_WORLD, &pid));
    CK_MPI_THROW_(MPI_Comm_size(MPI_COMM_WORLD, &numprocs));
#endif
    if (numprocs > 1) {
#ifdef ENABLE_MPI
      if (pid == 0) {
        global_prediction_result.reset(new float[solver_.batchsize_eval]);
        global_label_result.reset(new float[solver_.batchsize_eval]);
      }
      CK_MPI_THROW_(MPI_Gather(local_prediction_result.get(), total_prediction_count, MPI_FLOAT,
                               global_prediction_result.get(), total_prediction_count, MPI_FLOAT, 0,
                               MPI_COMM_WORLD));
      CK_MPI_THROW_(MPI_Gather(local_label_result.get(), total_prediction_count, MPI_FLOAT,
                               global_label_result.get(), total_prediction_count, MPI_FLOAT, 0,
                               MPI_COMM_WORLD));
#endif
    } else {
      global_prediction_result = std::move(local_prediction_result);
      global_label_result = std::move(local_label_result);
    }
    if (pid == 0) {
      // write
      auto write_func = [](const std::string& output_file_name, float* res, size_t num) {
        std::ofstream output_stream(output_file_name, std::ios::out | std::ios::app);
        if (!output_stream.is_open()) {
          CK_THROW_(Error_t::WrongInput, "Cannot open output file " + output_file_name);
        }
        for (unsigned int i = 0; i < num; ++i) {
          output_stream << res[i] << " ";
        }
        output_stream.close();
      };
      write_func(output_prediction_file_name, global_prediction_result.get(),
                 current_eval_batchsize_);
      write_func(output_label_file_name, global_label_result.get(), current_eval_batchsize_);
    }
  } catch (const internal_runtime_error& rt_err) {
    std::cerr << rt_err.what() << std::endl;
    return rt_err.get_error();
  } catch (const std::exception& err) {
    std::cerr << err.what() << std::endl;
    return Error_t::UnspecificError;
  }
  return Error_t::Success;
}

std::vector<std::pair<std::string, float>> Model::get_eval_metrics() {
  std::vector<std::pair<std::string, float>> metrics;
  for (auto& metric : metrics_) {
    metrics.push_back(std::make_pair(metric->name(), metric->finalize_metric()));
  }
  return metrics;
}

Error_t Model::get_current_loss(float* loss) {
  try {
    float loss_sum = 0.f;
    float loss_reduced = 0.f;

    // Collect all the loss from every network and average
    for (auto& network : networks_) {
      loss_sum += network->get_loss();
    }
    if (resource_manager_->get_num_process() > 1) {
#ifdef ENABLE_MPI
      CK_MPI_THROW_(MPI_Reduce(&loss_sum, &loss_reduced, 1, MPI_FLOAT, MPI_SUM, 0, MPI_COMM_WORLD));
#endif
    } else {
      loss_reduced = loss_sum;
    }
    *loss = loss_reduced / resource_manager_->get_global_gpu_count();
  } catch (const internal_runtime_error& rt_err) {
    std::cerr << rt_err.what() << std::endl;
    return rt_err.get_error();
  } catch (const std::exception& err) {
    std::cerr << err.what() << std::endl;
    return Error_t::UnspecificError;
  }
  return Error_t::Success;
}

Error_t Model::download_params_to_files(std::string prefix, int iter) {
  std::string snapshot_dense_name = prefix + "_dense_" + std::to_string(iter) + ".model";
  std::string snapshot_dense_opt_name = prefix + "_opt_dense_" + std::to_string(iter) + ".model";
  std::vector<std::string> snapshot_sparse_names;
  std::vector<std::string> snapshot_sparse_opt_names;
  for (unsigned int i = 0; i < embeddings_.size(); i++) {
    snapshot_sparse_names.push_back(prefix + std::to_string(i) + "_sparse_" + std::to_string(iter) +
                                    ".model");
    snapshot_sparse_opt_names.push_back(prefix + std::to_string(i) + "_opt_sparse_" +
                                        std::to_string(iter) + ".model");
  }
  if (mos_params_->use_model_oversubscriber) {
    model_oversubscriber_->dump();
    model_oversubscriber_->update_sparse_model_file();
  } else {
    download_sparse_params_to_files_(snapshot_sparse_names, snapshot_sparse_opt_names);
  }
  return download_dense_params_to_files_(snapshot_dense_name, snapshot_dense_opt_name);
}

void Model::check_overflow() const {
  for (auto& one_embedding : embeddings_) {
    one_embedding->check_overflow();
  }
}

void Model::copy_weights_for_evaluation() {
  for (auto& network : networks_) {
    network->copy_weights_from_train_layers_to_evaluate_layers();
  }
}

Error_t Model::download_dense_params_to_files_(std::string weights_file,
                                               std::string dense_opt_states_file) {
  try {
    if (resource_manager_->is_master_process()) {
      std::ofstream out_stream_weight(weights_file, std::ofstream::binary);
      networks_[0]->download_params_to_host(out_stream_weight);
      MESSAGE_("Dumping dense weights to file, successful");
      std::ofstream out_dense_opt_state_weight(dense_opt_states_file, std::ofstream::binary);
      networks_[0]->download_opt_states_to_host(out_dense_opt_state_weight);
      MESSAGE_("Dumping dense optimizer states to file, successful");
      std::string no_trained_params = networks_[0]->get_no_trained_params_in_string();
      if (no_trained_params.length() != 0) {
        std::string ntp_file = weights_file + ".ntp.json";
        std::ofstream out_stream_ntp(ntp_file, std::ofstream::out);
        out_stream_ntp.write(no_trained_params.c_str(), no_trained_params.length());
        out_stream_ntp.close();
      }
      MESSAGE_("Dumping untrainable weights to file, successful");
      out_stream_weight.close();
      out_dense_opt_state_weight.close();
    }
  } catch (const internal_runtime_error& rt_err) {
    std::cerr << rt_err.what() << std::endl;
    return rt_err.get_error();
  } catch (const std::exception& err) {
    std::cerr << err.what() << std::endl;
    return Error_t::UnspecificError;
  }
  return Error_t::Success;
}

Error_t Model::download_sparse_params_to_files_(
    const std::vector<std::string>& embedding_files,
    const std::vector<std::string>& sparse_opt_state_files) {
  try {
    {
      int i = 0;
      for (auto& embedding_file : embedding_files) {
        embeddings_[i]->dump_parameters(embedding_file);
        i++;
      }
    }
    MESSAGE_("Dumping sparse weights to files, successful");
    {
      int i = 0;
      for (auto& sparse_opt_state_file : sparse_opt_state_files) {
        std::ofstream out_stream_opt(sparse_opt_state_file, std::ofstream::binary);
        embeddings_[i]->dump_opt_states(out_stream_opt);
        out_stream_opt.close();
        i++;
      }
    }
    MESSAGE_("Dumping sparse optimzer states to files, successful");
  } catch (const internal_runtime_error& rt_err) {
    std::cerr << rt_err.what() << std::endl;
    return rt_err.get_error();
  } catch (const std::exception& err) {
    std::cerr << err.what() << std::endl;
    return Error_t::UnspecificError;
  }
  return Error_t::Success;
}

template <typename TypeEmbeddingComp>
std::shared_ptr<ModelOversubscriber> Model::create_model_oversubscriber_(
    bool use_host_memory_ps, const std::vector<std::string>& sparse_embedding_files) {
  try {
    if (sparse_embedding_files.empty()) {
      CK_THROW_(Error_t::WrongInput,
                "must provide sparse_model_file. \
          if train from scratch, please specify a name to store the trained embedding model");
    }
    return std::shared_ptr<ModelOversubscriber>(new ModelOversubscriber(
        use_host_memory_ps, embeddings_, sparse_embedding_files, resource_manager_,
        solver_.use_mixed_precision, solver_.i64_input_key));
  } catch (const internal_runtime_error& rt_err) {
    std::cerr << rt_err.what() << std::endl;
    throw rt_err;
  } catch (const std::exception& err) {
    std::cerr << err.what() << std::endl;
    throw err;
  }
}

Error_t Model::load_opt_states_for_dense_(const std::string& dense_opt_states_file) {
  try {
    std::ifstream opt_states_stream(dense_opt_states_file, std::ifstream::binary);
    if (!opt_states_stream.is_open()) {
      CK_THROW_(Error_t::WrongInput, "Cannot open dense opt states file");
    }
    size_t opt_states_size_in_byte = networks_[0]->get_opt_states_size_in_byte();
    std::unique_ptr<char[]> opt_states(new char[opt_states_size_in_byte]());
    opt_states_stream.read(opt_states.get(), opt_states_size_in_byte);

    MESSAGE_("Loading dense opt states: " + dense_opt_states_file);
    for (auto& network : networks_) {
      network->upload_opt_states_to_device(opt_states.get());
    }
    opt_states_stream.close();
  } catch (const internal_runtime_error& rt_err) {
    std::cerr << rt_err.what() << std::endl;
    return rt_err.get_error();
  } catch (const std::exception& err) {
    std::cerr << err.what() << std::endl;
    return Error_t::UnspecificError;
  }
  return Error_t::Success;
}

Error_t Model::load_opt_states_for_sparse_(
    const std::vector<std::string>& sparse_opt_states_files) {
  try {
    for (size_t i = 0; i < embeddings_.size(); i++) {
      if (i < sparse_opt_states_files.size()) {
        std::ifstream sparse_opt_stream(sparse_opt_states_files[i], std::ifstream::binary);
        if (!sparse_opt_stream.is_open()) {
          CK_THROW_(Error_t::WrongInput, "Cannot open sparse optimizer states file");
        }
        MESSAGE_("Loading sparse optimizer states: " + sparse_opt_states_files[i]);
        embeddings_[i]->load_opt_states(sparse_opt_stream);
        sparse_opt_stream.close();
      }
    }
  } catch (const internal_runtime_error& rt_err) {
    std::cerr << rt_err.what() << std::endl;
    return rt_err.get_error();
  } catch (const std::exception& err) {
    std::cerr << err.what() << std::endl;
    return Error_t::UnspecificError;
  }
  return Error_t::Success;
}

Error_t Model::load_params_for_dense_(const std::string& model_file) {
  try {
    std::ifstream model_stream(model_file, std::ifstream::binary);
    if (!model_stream.is_open()) {
      CK_THROW_(Error_t::WrongInput, "Cannot open dense model file");
    }
    std::unique_ptr<float[]> weight(new float[networks_[0]->get_params_num()]());
    model_stream.read(reinterpret_cast<char*>(weight.get()),
                      networks_[0]->get_params_num() * sizeof(float));
    MESSAGE_("Loading dense model: " + model_file);
    for (auto& network : networks_) {
      network->upload_params_to_device(weight.get());
    }
    model_stream.close();
  } catch (const internal_runtime_error& rt_err) {
    std::cerr << rt_err.what() << std::endl;
    return rt_err.get_error();
  } catch (const std::exception& err) {
    std::cerr << err.what() << std::endl;
    return Error_t::UnspecificError;
  }
  return Error_t::Success;
}

Error_t Model::load_params_for_sparse_(const std::vector<std::string>& embedding_model_files) {
  try {
    for (size_t i = 0; i < embeddings_.size(); i++) {
      if (i < embedding_model_files.size()) {
        MESSAGE_("Loading sparse model: " + embedding_model_files[i]);
        embeddings_[i]->load_parameters(embedding_model_files[i]);
      }
    }
  } catch (const internal_runtime_error& rt_err) {
    std::cerr << rt_err.what() << std::endl;
    return rt_err.get_error();
  } catch (const std::exception& err) {
    std::cerr << err.what() << std::endl;
    return Error_t::UnspecificError;
  }
  return Error_t::Success;
}

void Model::init_params_for_dense_() {
  for (size_t i = 0; i < resource_manager_->get_local_gpu_count(); i++) {
    networks_[i]->init_params(i);
  }
  for (size_t i = 0; i < resource_manager_->get_local_gpu_count(); i++) {
    CK_CUDA_THROW_(cudaStreamSynchronize(resource_manager_->get_local_gpu(i)->get_stream()));
  }
}

void Model::init_params_for_sparse_() {
  for (size_t i = 0; i < embeddings_.size(); i++) {
    embeddings_[i]->init_params();
  }
}

void Model::init_model_oversubscriber_(bool use_host_memory_ps,
                                       const std::vector<std::string>& sparse_embedding_files) {
  if (solver_.use_mixed_precision) {
    model_oversubscriber_ =
        create_model_oversubscriber_<__half>(use_host_memory_ps, sparse_embedding_files);
  } else {
    model_oversubscriber_ =
        create_model_oversubscriber_<float>(use_host_memory_ps, sparse_embedding_files);
  }
  mos_created_ = true;
}

<<<<<<< HEAD
=======
std::vector<std::pair<std::vector<long long>, std::vector<float>>>&
Model::get_incremental_model() {
  if (!mos_params_->use_model_oversubscriber) {
    CK_THROW_(Error_t::IllegalCall, "Get incremental is only supported in MOS");
  }
  if (set_source_flag_) {
    mos_params_->incremental_keyset_files.insert(
        mos_params_->incremental_keyset_files.end(),
        reader_params_.keyset.begin(), reader_params_.keyset.end());
    set_source_flag_ = false;
  }
  // dump model from GPU to PS
  model_oversubscriber_->dump();
  // load keyset to vector (processed keys_vec should be long long format)
  auto& inc_keyset_file{mos_params_->incremental_keyset_files};
  std::vector<long long> keys_vec;
  if (solver_.i64_input_key) {
    keys_vec = load_key_files<long long>(inc_keyset_file);
  } else {
    auto keys_i32_vec = load_key_files<unsigned>(inc_keyset_file);
    keys_vec.resize(keys_i32_vec.size());
    std::transform(keys_i32_vec.begin(), keys_i32_vec.end(), keys_vec.begin(),
        [](unsigned key) { return static_cast<long long>(key); });
  }
  inc_keyset_file.clear();
  // get the incremental sparse model
  inc_sparse_model_ = model_oversubscriber_->get_incremental_model(keys_vec);
  return inc_sparse_model_;
}

>>>>>>> 37d7eab5
}  // namespace HugeCTR<|MERGE_RESOLUTION|>--- conflicted
+++ resolved
@@ -16,13 +16,10 @@
 
 #include <HugeCTR/include/resource_managers/resource_manager_ext.hpp>
 #include <HugeCTR/pybind/model.hpp>
-<<<<<<< HEAD
 #include <embeddings/hybrid_sparse_embedding.hpp>
 #include <data_readers/async_reader/async_reader_adapter.hpp>
-=======
 #include <algorithm>
 #include <fstream>
->>>>>>> 37d7eab5
 #include <iomanip>
 #include <iterator>
 #include <experimental/filesystem>
@@ -99,8 +96,6 @@
   return;
 }
 
-<<<<<<< HEAD
-=======
 template <typename TypeKey>
 auto load_key_files(std::vector<std::string> const& key_files) {
   std::vector<TypeKey> keys_vec;
@@ -120,66 +115,45 @@
   return keys_vec;
 }
 
->>>>>>> 37d7eab5
 }  // end namespace
 
 ModelOversubscriberParams::ModelOversubscriberParams(
     bool _train_from_scratch, bool _use_host_memory_ps,
-<<<<<<< HEAD
-    std::vector<std::string>& _trained_sparse_models, std::vector<std::string>& _dest_sparse_models)
-=======
     std::vector<std::string>& _trained_sparse_models,
     std::vector<std::string>& _dest_sparse_models)
->>>>>>> 37d7eab5
     : use_model_oversubscriber(true),
       use_host_memory_ps(_use_host_memory_ps),
       train_from_scratch(_train_from_scratch),
       trained_sparse_models(_trained_sparse_models),
       dest_sparse_models(_dest_sparse_models) {}
-<<<<<<< HEAD
-
-ModelOversubscriberParams::ModelOversubscriberParams() : use_model_oversubscriber(false) {}
-
-DataReaderParams::DataReaderParams(DataReaderType_t data_reader_type,
-                                  std::vector<std::string> source,
-                                  std::vector<std::string> keyset,
-                                  std::string eval_source,
-                                  Check_t check_type,
-                                  int cache_eval_data,
-                                  long long num_samples,
-                                  long long eval_num_samples,
-                                  bool float_label_dense,
-                                  int num_workers,
-                                  std::vector<long long>& slot_size_array,
-                                  const AsyncParam& async_param)
-    : data_reader_type(data_reader_type), source(source), keyset(keyset), eval_source(eval_source),
-      check_type(check_type), cache_eval_data(cache_eval_data), num_samples(num_samples), 
-      eval_num_samples(eval_num_samples), float_label_dense(float_label_dense),
-      num_workers(num_workers), slot_size_array(slot_size_array), async_param(async_param) {}
-=======
 
 ModelOversubscriberParams::ModelOversubscriberParams()
     : use_model_oversubscriber(false) {}
 
 DataReaderParams::DataReaderParams(DataReaderType_t data_reader_type,
-                                   std::vector<std::string> source, std::vector<std::string> keyset,
-                                   std::string eval_source, Check_t check_type, int cache_eval_data,
-                                   long long num_samples, long long eval_num_samples,
-                                   bool float_label_dense, int num_workers,
-                                   std::vector<long long int> slot_size_array)
-
+                                   std::vector<std::string> source,
+                                   std::vector<std::string> keyset,
+                                   std::string eval_source,
+                                   Check_t check_type,
+                                   int cache_eval_data,
+                                   long long num_samples,
+                                   long long eval_num_samples,
+                                   bool float_label_dense,
+                                   int num_workers,
+                                   std::vector<long long>& slot_size_array,
+                                   const AsyncParam& async_param)
     : data_reader_type(data_reader_type),
       source(source),
       keyset(keyset),
       eval_source(eval_source),
       check_type(check_type),
       cache_eval_data(cache_eval_data),
-      num_samples(num_samples),
+      num_samples(num_samples), 
       eval_num_samples(eval_num_samples),
       float_label_dense(float_label_dense),
       num_workers(num_workers),
-      slot_size_array(slot_size_array) {}
->>>>>>> 37d7eab5
+      slot_size_array(slot_size_array),
+      async_param(async_param) {}
 
 Input::Input(int label_dim, std::string label_name, int dense_dim, std::string dense_name,
              std::vector<DataReaderSparseParam>& data_reader_sparse_param_array)
@@ -188,7 +162,6 @@
       dense_dim(dense_dim),
       dense_name(dense_name),
       data_reader_sparse_param_array(data_reader_sparse_param_array) {}
-<<<<<<< HEAD
 
 SparseEmbedding::SparseEmbedding(Embedding_t embedding_type,
        size_t workspace_size_per_gpu_in_mb,
@@ -248,43 +221,6 @@
                        float lambda,
                        FcPosition_t pos_type,
                        Activation_t act_type) 
-=======
-
-SparseEmbedding::SparseEmbedding(Embedding_t embedding_type, size_t workspace_size_per_gpu_in_mb,
-                                 size_t embedding_vec_size, const std::string& combiner_str,
-                                 std::string sparse_embedding_name, std::string bottom_name,
-                                 std::vector<size_t>& slot_size_array,
-                                 std::shared_ptr<OptParamsPy>& embedding_opt_params)
-    : embedding_type(embedding_type),
-      embedding_vec_size(embedding_vec_size),
-      sparse_embedding_name(sparse_embedding_name),
-      bottom_name(bottom_name),
-      slot_size_array(slot_size_array),
-      embedding_opt_params(embedding_opt_params) {
-  if (combiner_str == "sum") {
-    combiner = 0;
-  } else if (combiner_str == "mean") {
-    combiner = 1;
-  } else {
-    CK_THROW_(Error_t::WrongInput, "No such combiner type: " + combiner_str);
-  }
-
-  max_vocabulary_size_per_gpu =
-      (workspace_size_per_gpu_in_mb * 1024 * 1024) / (sizeof(float) * embedding_vec_size);
-}
-
-DenseLayer::DenseLayer(Layer_t layer_type, std::vector<std::string>& bottom_names,
-                       std::vector<std::string>& top_names, float factor, float eps,
-                       Initializer_t gamma_init_type, Initializer_t beta_init_type,
-                       float dropout_rate, float elu_alpha, size_t num_output,
-                       Initializer_t weight_init_type, Initializer_t bias_init_type, int num_layers,
-                       size_t leading_dim, size_t time_step, size_t batchsize, size_t SeqLength,
-                       size_t vector_size, bool selected, std::vector<int> selected_slots,
-                       std::vector<std::pair<int, int>> ranges, std::vector<int> indices,
-                       std::vector<size_t> weight_dims, size_t out_dim, int axis,
-                       std::vector<float> target_weight_vec, bool use_regularizer,
-                       Regularizer_t regularizer_type, float lambda)
->>>>>>> 37d7eab5
     : layer_type(layer_type),
       bottom_names(bottom_names),
       top_names(top_names),
@@ -313,12 +249,8 @@
       target_weight_vec(target_weight_vec),
       use_regularizer(use_regularizer),
       regularizer_type(regularizer_type),
-<<<<<<< HEAD
       lambda(lambda),
       pos_type(pos_type), act_type(act_type) {}
-=======
-      lambda(lambda) {}
->>>>>>> 37d7eab5
 
 void init_optimizer(OptParams& opt_params, const Solver& solver,
                     const std::shared_ptr<OptParamsPy>& opt_params_py) {
@@ -337,7 +269,6 @@
   opt_params.hyperparams.sgd.atomic_update = opt_params_py->hyperparams.sgd.atomic_update;
 }
 
-<<<<<<< HEAD
 void init_learning_rate_scheduler(std::shared_ptr<LearningRateScheduler>& lr_sch, const Solver& solver,
                                   GpuLearningRateSchedulers& gpu_lr_sches,
                                   const std::shared_ptr<ResourceManager>& resource_manager) {
@@ -374,17 +305,6 @@
 Model::Model(const Solver& solver, const DataReaderParams& reader_params,
             std::shared_ptr<OptParamsPy>& opt_params_py,
             std::shared_ptr<ModelOversubscriberParams>& mos_params)
-=======
-void init_learning_rate_scheduler(std::shared_ptr<LearningRateScheduler>& lr_sch,
-                                  const Solver& solver) {
-  lr_sch.reset(new LearningRateScheduler(solver.lr, solver.warmup_steps, solver.decay_start,
-                                         solver.decay_steps, solver.decay_power, solver.end_lr));
-}
-
-Model::Model(const Solver& solver, const DataReaderParams& reader_params,
-             std::shared_ptr<OptParamsPy>& opt_params_py,
-             std::shared_ptr<ModelOversubscriberParams>& mos_params)
->>>>>>> 37d7eab5
     : solver_(solver),
       reader_params_(reader_params),
       opt_params_py_(opt_params_py),
@@ -395,12 +315,8 @@
       mos_created_(false),
       is_embedding_trainable_(true),
       is_dense_trainable_(true),
-<<<<<<< HEAD
       current_eval_batchsize_(0),
       mlperf_bottom_mlp_(true) {
-=======
-      current_eval_batchsize_(0) {
->>>>>>> 37d7eab5
   int __PID(0);
 #ifdef ENABLE_MPI
   MPI_Comm_rank(MPI_COMM_WORLD, &__PID);
@@ -428,13 +344,8 @@
   }
   if (mos_params_->use_model_oversubscriber && solver_.repeat_dataset) {
     CK_THROW_(Error_t::WrongInput,
-<<<<<<< HEAD
-              "The model oversubscriber can only be used under epoch mode, i.e., repeat_dataset is "
-              "set False");
-=======
               "The model oversubscriber can only be used under epoch mode, "
               "i.e., repeat_dataset is set False");
->>>>>>> 37d7eab5
   }
   if (mos_params_->use_model_oversubscriber &&
       reader_params_.keyset.size() != reader_params_.source.size()) {
@@ -573,7 +484,6 @@
   }
   if (solver_.i64_input_key) {
     add_input<long long>(input, reader_params_, sparse_input_map_64_, train_tensor_entries_list_,
-<<<<<<< HEAD
                         evaluate_tensor_entries_list_, train_data_reader_,
                         evaluate_data_reader_, init_data_reader_, solver_.batchsize,
                         solver_.batchsize_eval, solver_.use_mixed_precision, 
@@ -586,16 +496,6 @@
                         solver_.batchsize_eval, solver_.use_mixed_precision, 
                         solver_.repeat_dataset, solver_.use_overlapped_pipeline,
                         solver_.num_iterations_statistics, resource_manager_);
-=======
-                         evaluate_tensor_entries_list_, train_data_reader_, evaluate_data_reader_,
-                         solver_.batchsize, solver_.batchsize_eval, solver_.use_mixed_precision,
-                         solver_.repeat_dataset, resource_manager_);
-  } else {
-    add_input<unsigned int>(input, reader_params_, sparse_input_map_32_, train_tensor_entries_list_,
-                            evaluate_tensor_entries_list_, train_data_reader_,
-                            evaluate_data_reader_, solver_.batchsize, solver_.batchsize_eval,
-                            solver_.use_mixed_precision, solver_.repeat_dataset, resource_manager_);
->>>>>>> 37d7eab5
   }
 }
 
@@ -622,7 +522,6 @@
   embedding_opt_params_list_.push_back(sparse_embedding.embedding_opt_params);
   init_optimizer(embedding_opt_params, solver_, sparse_embedding.embedding_opt_params);
   if (solver_.i64_input_key && !solver_.use_mixed_precision) {
-<<<<<<< HEAD
     add_sparse_embedding<long long, float>(sparse_embedding, sparse_input_map_64_, train_tensor_entries_list_,
                         evaluate_tensor_entries_list_, embeddings_,
                         resource_manager_, solver_.batchsize,
@@ -654,27 +553,6 @@
                         exchange_wgrad_, solver_.use_cuda_graph,
                         solver_.grouped_all_reduce, solver_.use_holistic_cuda_graph,
                         solver_.num_iterations_statistics, gpu_lr_sches_);
-=======
-    add_sparse_embedding<long long, float>(
-        sparse_embedding, sparse_input_map_64_, train_tensor_entries_list_,
-        evaluate_tensor_entries_list_, embeddings_, resource_manager_, solver_.batchsize,
-        solver_.batchsize_eval, embedding_opt_params);
-  } else if (solver_.i64_input_key && solver_.use_mixed_precision) {
-    add_sparse_embedding<long long, __half>(
-        sparse_embedding, sparse_input_map_64_, train_tensor_entries_list_,
-        evaluate_tensor_entries_list_, embeddings_, resource_manager_, solver_.batchsize,
-        solver_.batchsize_eval, embedding_opt_params);
-  } else if (!solver_.i64_input_key && !solver_.use_mixed_precision) {
-    add_sparse_embedding<unsigned int, float>(
-        sparse_embedding, sparse_input_map_32_, train_tensor_entries_list_,
-        evaluate_tensor_entries_list_, embeddings_, resource_manager_, solver_.batchsize,
-        solver_.batchsize_eval, embedding_opt_params);
-  } else {
-    add_sparse_embedding<unsigned int, __half>(
-        sparse_embedding, sparse_input_map_32_, train_tensor_entries_list_,
-        evaluate_tensor_entries_list_, embeddings_, resource_manager_, solver_.batchsize,
-        solver_.batchsize_eval, embedding_opt_params);
->>>>>>> 37d7eab5
   }
 }
 
@@ -701,21 +579,12 @@
     mlperf_bottom_mlp_ = false;
   }
   add_dense_layer(dense_layer, train_tensor_entries_list_, evaluate_tensor_entries_list_,
-<<<<<<< HEAD
                 resource_manager_, solver_.use_mixed_precision, solver_.enable_tf32_compute,
                 solver_.scaler, solver_.use_algorithm_search, solver_.use_cuda_graph,
                 networks_, blobs_buff_list_, train_weight_buff_list_, train_weight_buff_half_list_,
                 wgrad_buff_list_, wgrad_buff_half_list_, evaluate_weight_buff_list_,
                 evaluate_weight_buff_half_list_, wgrad_buff_placeholder_list_,
                 wgrad_buff_half_placeholder_list_, mlperf_bottom_mlp_);
-=======
-                  resource_manager_, solver_.use_mixed_precision, solver_.enable_tf32_compute,
-                  solver_.scaler, solver_.use_algorithm_search, solver_.use_cuda_graph, networks_,
-                  blobs_buff_list_, train_weight_buff_list_, train_weight_buff_half_list_,
-                  wgrad_buff_list_, wgrad_buff_half_list_, evaluate_weight_buff_list_,
-                  evaluate_weight_buff_half_list_, wgrad_buff_placeholder_list_,
-                  wgrad_buff_half_placeholder_list_);
->>>>>>> 37d7eab5
 }
 
 void Model::compile() {
@@ -780,7 +649,6 @@
     metrics_.emplace_back(std::move(metrics::Metric::Create(
         metric.first, solver_.use_mixed_precision, solver_.batchsize_eval / num_total_gpus,
         solver_.max_eval_batches, resource_manager_)));
-<<<<<<< HEAD
   }
 
   if (solver_.use_holistic_cuda_graph) {
@@ -796,7 +664,7 @@
     }
   }
 
-  // TODO(MLPERF): currently it is only for HE
+  // TODO: currently it is only for HE
   if (embeddings_.size() == 1) {
     auto lr_scheds = embeddings_[0]->get_learning_rate_schedulers();
     for (size_t i = 0; i < lr_scheds.size(); i++) {
@@ -850,8 +718,6 @@
 #ifdef ENABLE_MPI
   if (resource_manager_->get_num_process() > 1) {
     resource_manager_->set_ready_to_transfer();
-=======
->>>>>>> 37d7eab5
   }
 #endif
 }
@@ -952,15 +818,12 @@
   if (source.size() != keyset.size()) {
     CK_THROW_(Error_t::WrongInput,
               "The number of training data sources should equal that of the keyset files");
-<<<<<<< HEAD
-=======
   }
   if (set_source_flag_) {
     mos_params_->incremental_keyset_files.insert(
         mos_params_->incremental_keyset_files.end(),
         reader_params_.keyset.begin(), reader_params_.keyset.end());
     set_source_flag_ = false;
->>>>>>> 37d7eab5
   }
   reader_params_.source.assign(source.begin(), source.end());
   reader_params_.keyset.assign(keyset.begin(), keyset.end());
@@ -994,16 +857,7 @@
   if (mos_params_->use_model_oversubscriber && !mos_created_) {
     CK_THROW_(Error_t::IllegalCall, "The model oversubscriber should be created first");
   }
-<<<<<<< HEAD
-
-=======
-  HugeCTR::Timer timer_train;
-  HugeCTR::Timer timer_eval;
-  timer_train.start();
-  bool epoch_mode = !solver_.repeat_dataset;
-  bool mos_mode = mos_params_->use_model_oversubscriber;
-  int mos_epochs = num_epochs < 1 ? 1 : num_epochs;
->>>>>>> 37d7eab5
+
   int __PID(0);
 #ifdef ENABLE_MPI
   MPI_Comm_rank(MPI_COMM_WORLD, &__PID);
@@ -1030,7 +884,6 @@
   } else {
     MESSAGE_("Use non-epoch mode with number of iterations: " + std::to_string(max_iter));
   }
-<<<<<<< HEAD
   MESSAGE_("Training batchsize: " + std::to_string(solver_.batchsize) 
          + ", evaluation batchsize: " + std::to_string(solver_.batchsize_eval));
   MESSAGE_("Evaluation interval: " + std::to_string(eval_interval) 
@@ -1054,22 +907,6 @@
   HugeCTR::global_profiler.initialize(solver_config.use_cuda_graph);
 #endif
 
-=======
-  MESSAGE_("Training batchsize: " + std::to_string(solver_.batchsize) +
-           ", evaluation batchsize: " + std::to_string(solver_.batchsize_eval));
-  MESSAGE_("Evaluation interval: " + std::to_string(eval_interval) +
-           ", snapshot interval: " + std::to_string(snapshot));
-  MESSAGE_("Sparse embedding trainable: " + std::to_string(is_embedding_trainable_) +
-           ", dense network trainable: " + std::to_string(is_dense_trainable_));
-  MESSAGE_("Use mixed precision: " + std::to_string(solver_.use_mixed_precision) +
-           ", scaler: " + std::to_string(solver_.scaler) +
-           ", use cuda graph: " + std::to_string(solver_.use_cuda_graph));
-  MESSAGE_("lr: " + std::to_string(solver_.lr) +
-           ", warmup_steps: " + std::to_string(solver_.warmup_steps) +
-           ", decay_start: " + std::to_string(solver_.decay_start) +
-           ", decay_steps: " + std::to_string(solver_.decay_steps) + ", decay_power: " +
-           std::to_string(solver_.decay_power) + ", end_lr: " + std::to_string(solver_.end_lr));
->>>>>>> 37d7eab5
   if (epoch_mode && !mos_mode) {
     int iter = 0;
     int batches;
@@ -1107,7 +944,6 @@
             throw std::runtime_error(std::string("Train Runtime error: Loss cannot converge") +
                                      " " + __FILE__ + ":" + std::to_string(__LINE__) + " \n");
           }
-<<<<<<< HEAD
           if (!solver_.use_holistic_cuda_graph) {
             MESSAGE_("Iter: " + std::to_string(iter) + " Time(" + std::to_string(display) +
                     " iters): " + std::to_string(timer_train.elapsedSeconds()) +
@@ -1117,11 +953,6 @@
                     " iters): " + std::to_string(timer_train.elapsedSeconds()) +
                     "s Loss: " + std::to_string(loss));
           }
-=======
-          MESSAGE_("Iter: " + std::to_string(iter) + " Time(" + std::to_string(display) +
-                   " iters): " + std::to_string(timer_train.elapsedSeconds()) +
-                   "s Loss: " + std::to_string(loss) + " lr:" + std::to_string(lr));
->>>>>>> 37d7eab5
           timer_train.start();
         }
         if (eval_interval > 0 && iter % eval_interval == 0 && iter != 0) {
@@ -1143,7 +974,6 @@
           timer_eval.stop();
           auto eval_metrics = this->get_eval_metrics();
           for (auto& eval_metric : eval_metrics) {
-<<<<<<< HEAD
             MESSAGE_("Evaluation, " + eval_metric.first + ": " + std::to_string(eval_metric.second));
             if (!eval_metric.first.compare("AUC")) {
               const auto auc_threshold = solver_.metrics_spec[HugeCTR::metrics::Type::AUC];
@@ -1161,10 +991,6 @@
                 return;
               }
             }
-=======
-            MESSAGE_("Evaluation, " + eval_metric.first + ": " +
-                     std::to_string(eval_metric.second));
->>>>>>> 37d7eab5
           }
           MESSAGE_("Eval Time for " + std::to_string(solver_.max_eval_batches) +
                    " iters: " + std::to_string(timer_eval.elapsedSeconds()) + "s");
@@ -1174,7 +1000,6 @@
         }
         iter++;
       } while (data_reader_train_status_);
-<<<<<<< HEAD
       timer.stop();
     } // end for epoch
     if (__PID == 0) {
@@ -1183,9 +1008,6 @@
                 << solver_.batchsize << " in " << std::setiosflags(std::ios::fixed)
                 << std::setprecision(2) << timer.elapsedSeconds() << "s" << std::endl;
     }
-=======
-    }  // end for epoch
->>>>>>> 37d7eab5
   } else if (epoch_mode && mos_mode) {
     int iter = 0;
     int batches;
@@ -1224,7 +1046,6 @@
             if (isnan(loss)) {
               throw std::runtime_error(std::string("Train Runtime error: Loss cannot converge") +
                                        " " + __FILE__ + ":" + std::to_string(__LINE__) + " \n");
-<<<<<<< HEAD
             }
             if (!solver_.use_holistic_cuda_graph) {
               MESSAGE_("Iter: " + std::to_string(iter) + " Time(" + std::to_string(display) +
@@ -1235,12 +1056,6 @@
                       " iters): " + std::to_string(timer_train.elapsedSeconds()) +
                       "s Loss: " + std::to_string(loss));
             }
-=======
-            }
-            MESSAGE_("Iter: " + std::to_string(iter) + " Time(" + std::to_string(display) +
-                     " iters): " + std::to_string(timer_train.elapsedSeconds()) +
-                     "s Loss: " + std::to_string(loss) + " lr:" + std::to_string(lr));
->>>>>>> 37d7eab5
             timer_train.start();
           }
           if (eval_interval > 0 && iter % eval_interval == 0 && iter != 0) {
@@ -1301,7 +1116,6 @@
           throw std::runtime_error(std::string("Train Runtime error: Loss cannot converge") + " " +
                                    __FILE__ + ":" + std::to_string(__LINE__) + " \n");
         }
-<<<<<<< HEAD
         if (!solver_.use_holistic_cuda_graph) {
           MESSAGE_("Iter: " + std::to_string(iter) + " Time(" + std::to_string(display) +
                   " iters): " + std::to_string(timer_train.elapsedSeconds()) +
@@ -1311,11 +1125,6 @@
                   " iters): " + std::to_string(timer_train.elapsedSeconds()) +
                   "s Loss: " + std::to_string(loss));
         }
-=======
-        MESSAGE_("Iter: " + std::to_string(iter) + " Time(" + std::to_string(display) +
-                 " iters): " + std::to_string(timer_train.elapsedSeconds()) +
-                 "s Loss: " + std::to_string(loss) + " lr:" + std::to_string(lr));
->>>>>>> 37d7eab5
         timer_train.start();
       }
       if (eval_interval > 0 && iter % eval_interval == 0 && iter != 0) {
@@ -1351,7 +1160,6 @@
       if (snapshot > 0 && iter % snapshot == 0 && iter != 0) {
         this->download_params_to_files(snapshot_prefix, iter);
       }
-<<<<<<< HEAD
     } // end for iter
     timer.stop();
     if (__PID == 0) {
@@ -1360,10 +1168,6 @@
                 << std::setprecision(2) << timer.elapsedSeconds() << "s" << std::endl;
     }
   } // end if else
-=======
-    }  // end for iter
-  }    // end if else
->>>>>>> 37d7eab5
 }
 
 void Model::exchange_wgrad(size_t device_id) {
@@ -1632,11 +1436,7 @@
       {
         size_t id = omp_get_thread_num();
         long long current_batchsize_per_device =
-<<<<<<< HEAD
-          evaluate_data_reader_->get_current_batchsize_per_device(id);
-=======
             evaluate_data_reader_->get_current_batchsize_per_device(id);
->>>>>>> 37d7eab5
         networks_[id]->eval(current_batchsize_per_device);
         for (auto& metric : metrics_) {
           metric->local_reduce(id, networks_[id]->get_raw_metrics());
@@ -1644,11 +1444,7 @@
       }
     } else if (networks_.size() == 1) {
       long long current_batchsize_per_device =
-<<<<<<< HEAD
-        evaluate_data_reader_->get_current_batchsize_per_device(0);
-=======
           evaluate_data_reader_->get_current_batchsize_per_device(0);
->>>>>>> 37d7eab5
       networks_[0]->eval(current_batchsize_per_device);
       for (auto& metric : metrics_) {
         metric->local_reduce(0, networks_[0]->get_raw_metrics());
@@ -2020,8 +1816,6 @@
   mos_created_ = true;
 }
 
-<<<<<<< HEAD
-=======
 std::vector<std::pair<std::vector<long long>, std::vector<float>>>&
 Model::get_incremental_model() {
   if (!mos_params_->use_model_oversubscriber) {
@@ -2052,5 +1846,4 @@
   return inc_sparse_model_;
 }
 
->>>>>>> 37d7eab5
 }  // namespace HugeCTR