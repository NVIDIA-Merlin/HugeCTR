--- conflicted
+++ resolved
@@ -87,15 +87,11 @@
     }
     feature_ids_ = new int[slots_]();
 
-<<<<<<< HEAD
-    source_ = std::make_shared<MmapSource>(file_offset_list, worker_id);
+    source_ = std::make_shared<RawSource>(file_offset_list, worker_id);
 
     if (!repeat) {
       is_eof_ = true;
     }
-=======
-    source_ = std::make_shared<RawSource>(file_offset_list, worker_id);
->>>>>>> 57c47079
   }
   /**
    * read a batch of data from data set to heap.
