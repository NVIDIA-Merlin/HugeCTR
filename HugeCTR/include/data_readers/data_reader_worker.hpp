--- conflicted
+++ resolved
@@ -270,16 +270,7 @@
         csr_chunk->apply_to_csr_buffers(&CSR<T>::new_row);
         // push the partially filled batch
         csr_heap_->commit_data_chunk(worker_id_, false);
-<<<<<<< HEAD
-      }
-      else {
-#ifndef NDEBUG
-        MESSAGE_("Worker" + std::to_string(worker_id_) +
-                 " fell asleep, waiting for a new source");
-#endif
-=======
       } else {
->>>>>>> 57c47079
         // push nop to singal to DataCollector that it is the EOF
         csr_heap_->commit_data_chunk(worker_id_, true);
         is_eof_ = true;
