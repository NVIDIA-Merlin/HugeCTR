/*
 * Copyright (c) 2021, NVIDIA CORPORATION.
 *
 * Licensed under the Apache License, Version 2.0 (the "License");
 * you may not use this file except in compliance with the License.
 * You may obtain a copy of the License at
 *
 *     http://www.apache.org/licenses/LICENSE-2.0
 *
 * Unless required by applicable law or agreed to in writing, software
 * distributed under the License is distributed on an "AS IS" BASIS,
 * WITHOUT WARRANTIES OR CONDITIONS OF ANY KIND, either express or implied.
 * See the License for the specific language governing permissions and
 * limitations under the License.
 */

#pragma once
#include <deque>
#include <rmm/device_buffer.hpp>
#include <rmm/mr/device/device_memory_resource.hpp>
namespace HugeCTR {
template <typename T>
void convert_parquet_dense_columns(std::vector<T *> &dense_column_data_ptr,
                                   const int label_dense_dim, int batch_size, int batch_start,
                                   int batch_end,
                                   //  std::vector<rmm::device_buffer> &dense_data_buffers,
<<<<<<< HEAD
                                   void *dense_data_buffers, int64_t *dev_ptr_staging,
=======
                                   T *dense_data_buffers, int64_t *dev_ptr_staging,
>>>>>>> 37d7eab5
                                   std::deque<rmm::device_buffer> &rmm_resources,
                                   rmm::mr::device_memory_resource *mr, cudaStream_t task_stream);
template <typename T>
size_t convert_parquet_cat_columns(
    std::vector<T *> &cat_column_data_ptr, std::vector<int32_t *> &cat_column_row_offset_ptr,int view_offset,
    int num_params, int param_id,int max_nnz, int num_slots, int batch_size,
    int pid, const std::shared_ptr<ResourceManager> resource_manager,
    std::vector<void *> &csr_value_buffers, std::vector<void *> &csr_row_offset_buffers,
    int64_t *dev_ptr_staging,
    T* dev_slot_offset_ptr,
    std::deque<rmm::device_buffer> &rmm_resources, rmm::mr::device_memory_resource *mr,
    cudaStream_t task_stream);
}  // namespace HugeCTR<|MERGE_RESOLUTION|>--- conflicted
+++ resolved
@@ -24,11 +24,7 @@
                                    const int label_dense_dim, int batch_size, int batch_start,
                                    int batch_end,
                                    //  std::vector<rmm::device_buffer> &dense_data_buffers,
-<<<<<<< HEAD
-                                   void *dense_data_buffers, int64_t *dev_ptr_staging,
-=======
                                    T *dense_data_buffers, int64_t *dev_ptr_staging,
->>>>>>> 37d7eab5
                                    std::deque<rmm::device_buffer> &rmm_resources,
                                    rmm::mr::device_memory_resource *mr, cudaStream_t task_stream);
 template <typename T>
