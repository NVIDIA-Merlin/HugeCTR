/*
 * Copyright (c) 2020, NVIDIA CORPORATION.
 *
 * Licensed under the Apache License, Version 2.0 (the "License");
 * you may not use this file except in compliance with the License.
 * You may obtain a copy of the License at
 *
 *     http://www.apache.org/licenses/LICENSE-2.0
 *
 * Unless required by applicable law or agreed to in writing, software
 * distributed under the License is distributed on an "AS IS" BASIS,
 * WITHOUT WARRANTIES OR CONDITIONS OF ANY KIND, either express or implied.
 * See the License for the specific language governing permissions and
 * limitations under the License.
 */

#pragma once

<<<<<<< HEAD
#include "embedding.hpp"
#include "HugeCTR/include/embeddings/embedding.hpp"
#include "HugeCTR/include/model_oversubscriber/parameter_server_manager.hpp"
#include "HugeCTR/include/model_oversubscriber/model_oversubscriber_impl.hpp"
=======
#include <embedding.hpp>
#include <memory>
#include <vector>

#include "HugeCTR/include/embeddings/embedding.hpp"
#include "HugeCTR/include/model_oversubscriber/model_oversubscriber_impl.hpp"
#include "HugeCTR/include/model_oversubscriber/parameter_server_manager.hpp"
>>>>>>> 57c47079

namespace HugeCTR {

class ModelOversubscriber {
 private:
  std::unique_ptr<ModelOversubscriberImplBase> impl_base_;

<<<<<<< HEAD
public:
  ModelOversubscriber(bool use_host_ps,
      std::vector<std::shared_ptr<IEmbedding>>& embeddings,
      const std::vector<std::string>& sparse_embedding_files,
      std::shared_ptr<ResourceManager> resource_manager, bool is_i64_key) {
    std::vector<SparseEmbeddingHashParams> embedding_params;
    if (is_i64_key) {
=======
 public:
  template <typename TypeEmbeddingComp>
  ModelOversubscriber(std::vector<std::shared_ptr<IEmbedding>>& embeddings,
                      std::vector<SparseEmbeddingHashParams<TypeEmbeddingComp>>& embedding_params,
                      const SolverParser& solver_config, const std::string& temp_embedding_dir) {
    if (solver_config.i64_input_key) {
>>>>>>> 57c47079
      for (auto& one_embedding : embeddings) {
        embedding_params.push_back(
            dynamic_cast<Embedding<long long, float>*>(one_embedding.get())
                ->get_embedding_params());
      }
      impl_base_.reset(new ModelOversubscriberImpl<long long>(use_host_ps,
          embeddings, embedding_params, sparse_embedding_files, resource_manager));
    } else {
      for (auto& one_embedding : embeddings) {
        embedding_params.push_back(
            dynamic_cast<Embedding<unsigned, float>*>(one_embedding.get())
                ->get_embedding_params());
      }
      impl_base_.reset(new ModelOversubscriberImpl<unsigned>(use_host_ps,
          embeddings, embedding_params, sparse_embedding_files, resource_manager));
    }
  }

<<<<<<< HEAD
  void dump() { impl_base_->dump(); }
=======
  void store(std::vector<std::string> snapshot_file_list) { impl_base_->store(snapshot_file_list); }
>>>>>>> 57c47079

  void update(std::vector<std::string>& keyset_file_list) { impl_base_->update(keyset_file_list); }

<<<<<<< HEAD
  void update(std::string& keyset_file) {
    impl_base_->update(keyset_file);
  }

  void update_sparse_model_file() { impl_base_->update_sparse_model_file(); }
=======
  void update(std::string& keyset_file) { impl_base_->update(keyset_file); }
>>>>>>> 57c47079
};

}  // namespace HugeCTR<|MERGE_RESOLUTION|>--- conflicted
+++ resolved
@@ -16,20 +16,10 @@
 
 #pragma once
 
-<<<<<<< HEAD
 #include "embedding.hpp"
 #include "HugeCTR/include/embeddings/embedding.hpp"
 #include "HugeCTR/include/model_oversubscriber/parameter_server_manager.hpp"
 #include "HugeCTR/include/model_oversubscriber/model_oversubscriber_impl.hpp"
-=======
-#include <embedding.hpp>
-#include <memory>
-#include <vector>
-
-#include "HugeCTR/include/embeddings/embedding.hpp"
-#include "HugeCTR/include/model_oversubscriber/model_oversubscriber_impl.hpp"
-#include "HugeCTR/include/model_oversubscriber/parameter_server_manager.hpp"
->>>>>>> 57c47079
 
 namespace HugeCTR {
 
@@ -37,7 +27,6 @@
  private:
   std::unique_ptr<ModelOversubscriberImplBase> impl_base_;
 
-<<<<<<< HEAD
 public:
   ModelOversubscriber(bool use_host_ps,
       std::vector<std::shared_ptr<IEmbedding>>& embeddings,
@@ -45,14 +34,6 @@
       std::shared_ptr<ResourceManager> resource_manager, bool is_i64_key) {
     std::vector<SparseEmbeddingHashParams> embedding_params;
     if (is_i64_key) {
-=======
- public:
-  template <typename TypeEmbeddingComp>
-  ModelOversubscriber(std::vector<std::shared_ptr<IEmbedding>>& embeddings,
-                      std::vector<SparseEmbeddingHashParams<TypeEmbeddingComp>>& embedding_params,
-                      const SolverParser& solver_config, const std::string& temp_embedding_dir) {
-    if (solver_config.i64_input_key) {
->>>>>>> 57c47079
       for (auto& one_embedding : embeddings) {
         embedding_params.push_back(
             dynamic_cast<Embedding<long long, float>*>(one_embedding.get())
@@ -71,23 +52,15 @@
     }
   }
 
-<<<<<<< HEAD
   void dump() { impl_base_->dump(); }
-=======
-  void store(std::vector<std::string> snapshot_file_list) { impl_base_->store(snapshot_file_list); }
->>>>>>> 57c47079
 
   void update(std::vector<std::string>& keyset_file_list) { impl_base_->update(keyset_file_list); }
 
-<<<<<<< HEAD
   void update(std::string& keyset_file) {
     impl_base_->update(keyset_file);
   }
 
   void update_sparse_model_file() { impl_base_->update_sparse_model_file(); }
-=======
-  void update(std::string& keyset_file) { impl_base_->update(keyset_file); }
->>>>>>> 57c47079
 };
 
 }  // namespace HugeCTR