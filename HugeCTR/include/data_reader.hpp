--- conflicted
+++ resolved
@@ -98,13 +98,9 @@
 class DataReader {
  private:
   std::string file_list_;   /**< file list of data set */
-<<<<<<< HEAD
+
   const int NumChunks{12};  /**< NumChunks will be used in HeapEx*/
   const int NumThreads{12}; /**< number of threads for data reading */
-=======
-  const int NumChunks{31};  /**< NumChunks will be used in HeapEx*/
-  const int NumThreads{31}; /**< number of threads for data reading */
->>>>>>> 57c9a94d
 
   std::shared_ptr<HeapEx<CSRChunk<TypeKey>>> csr_heap_; /**< heap to cache the data set */
   std::vector<std::shared_ptr<IDataReaderWorker>>
@@ -130,18 +126,14 @@
 
   std::shared_ptr<GPUResourceGroup> device_resources_; /**< gpu resource used in this data reader*/
   const size_t batchsize_;                             /**< batch size */
-<<<<<<< HEAD
+
   const size_t label_dim_;      /**< dimention of label e.g. 1 for BinaryCrossEntropy */
   const size_t dense_dim_;      /**< dimention of dense */
   const DataReaderType_t type_; /**< type of data reader "Norm or Raw "*/
   const long long num_samples_; /**< only used in Raw*/
   const std::vector<long long> slot_offset_;
   int data_reader_loop_flag_{0}; /**< p_loop_flag a flag to control the loop */
-=======
-  const size_t label_dim_;    /**< dimention of label e.g. 1 for BinaryCrossEntropy */
-  const size_t dense_dim_;    /**< dimention of dense */
-  int data_reader_loop_flag_; /**< p_loop_flag a flag to control the loop */
->>>>>>> 57c9a94d
+
   std::shared_ptr<DataCollector<TypeKey>> data_collector_; /**< pointer of DataCollector */
   std::shared_ptr<MmapOffsetList> file_offset_list_;
 
@@ -251,39 +243,6 @@
 };
 
 template <typename TypeKey>
-<<<<<<< HEAD
-=======
-DataReader<TypeKey>::DataReader(const std::string& file_list_name,
-                                const DataReader<TypeKey>& prototype)
-    : file_list_(file_list_name),
-      NumChunks(prototype.NumChunks),
-      NumThreads(prototype.NumChunks),
-      label_dense_buffers_(prototype.label_dense_buffers_),
-      label_tensors_(prototype.label_tensors_),
-      dense_tensors_(prototype.dense_tensors_),
-      check_type_(prototype.check_type_),
-      csr_buffers_(prototype.csr_buffers_),
-      row_offsets_tensors_(prototype.row_offsets_tensors_),
-      value_tensors_(prototype.value_tensors_),
-      params_(prototype.params_),
-      device_resources_(prototype.device_resources_),
-      batchsize_(prototype.batchsize_),
-      label_dim_(prototype.label_dim_),
-      dense_dim_(prototype.dense_dim_) {
-  shared_output_flag_ = true;
-  data_reader_loop_flag_ = 1;
-
-  create_heap_workers_();
-
-  data_collector_.reset(new DataCollector<TypeKey>(label_tensors_, dense_tensors_, csr_buffers_,
-                                                   device_resources_, csr_heap_));
-
-  data_collector_thread_ =
-      std::thread(data_collector_thread_func_<TypeKey>, data_collector_, &data_reader_loop_flag_);
-}
-
-template <typename TypeKey>
->>>>>>> 57c9a94d
 DataReader<TypeKey>::DataReader(const std::string& file_list_name, int batchsize, size_t label_dim,
                                 int dense_dim, Check_t check_type,
                                 std::vector<DataReaderSparseParam>& params,
@@ -354,7 +313,7 @@
       std::vector<size_t> num_rows_dim = {1, batchsize_ * slots + 1};
       Tensor<TypeKey>* tmp_row_offset =
           new Tensor<TypeKey>(num_rows_dim, tmp_buffer, TensorFormat_t::HW);
-<<<<<<< HEAD
+
 
       size_t num_max_value = (param.max_nnz * slots) <= param.max_feature_num
                                  ? (param.max_nnz * slots * batchsize_)
@@ -362,9 +321,6 @@
 
       std::vector<size_t> num_max_value_dim = {1, num_max_value};
 
-=======
-      std::vector<size_t> num_max_value_dim = {1, param.max_feature_num * batchsize_};
->>>>>>> 57c9a94d
       Tensor<TypeKey>* tmp_value =
           new Tensor<TypeKey>(num_max_value_dim, tmp_buffer, TensorFormat_t::HW);
       tmp_buffer->init(device_id);
