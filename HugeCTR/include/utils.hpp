--- conflicted
+++ resolved
@@ -300,7 +300,6 @@
 //   static std::unordered_map<int, int> device_id_to_numa_node_;
 // };
 
-<<<<<<< HEAD
 /**
  * Helper class for switching device and the associated NUMA domain.
  * Sticky: thread will remember the context and affinity.
@@ -359,8 +358,6 @@
   static std::unordered_map<int, int> device_id_to_numa_node_;
 };
 
-=======
->>>>>>> 37d7eab5
 /**
  * Get total product from dims.
  */
@@ -459,28 +456,6 @@
   static cudnnDataType_t getType() { return CUDNN_DATA_HALF; }
 };
 
-<<<<<<< HEAD
-=======
-template <typename T>
-struct NcclDataType;
-
-template <>
-struct NcclDataType<float> {
-  static ncclDataType_t getType() { return ncclFloat32; }
-};
-
-template <>
-struct NcclDataType<long long> {
-  static ncclDataType_t getType() { return ncclInt64; }
-};
-
-template <>
-struct NcclDataType<unsigned int> {
-  static ncclDataType_t getType() { return ncclUint32; }
-};
-
-
->>>>>>> 37d7eab5
 #ifdef ENABLE_MPI
 template <typename TypeKey>
 struct ToMpiType;
@@ -510,6 +485,11 @@
 template <> struct NcclDataType<unsigned long long> { static ncclDataType_t getType() { return ncclUint64; } };
 template <> struct NcclDataType<float> { static ncclDataType_t getType() { return ncclFloat32; } };
 template <> struct NcclDataType<__half> { static ncclDataType_t getType() { return ncclHalf; } };
+
+template <typename TypeKey>
+void data_to_unique_categories(TypeKey *value, const TypeKey *rowoffset,
+                               const TypeKey *emmbedding_offsets, int num_tables,
+                               int num_rowoffsets, const cudaStream_t &stream);
 
 template <typename TypeKey>
 void data_to_unique_categories(TypeKey *value, const TypeKey *rowoffset,
@@ -542,40 +522,4 @@
   }
 }
 
-template <typename TypeKey>
-void data_to_unique_categories(TypeKey *value, const TypeKey *rowoffset,
-                               const TypeKey *emmbedding_offsets, int num_tables,
-                               int num_rowoffsets, const cudaStream_t &stream);
-
-template <typename TypeKey>
-void data_to_unique_categories(TypeKey *value, const TypeKey *rowoffset,
-                               const TypeKey *emmbedding_offsets, int num_tables,
-                               int num_rowoffsets, const cudaStream_t &stream);
-
-template <typename TypeKey>
-void data_to_unique_categories(TypeKey *value, const TypeKey *emmbedding_offsets, int num_tables,
-                               int nnz, const cudaStream_t &stream);
-
-template <typename TypeKey>
-void distribute_keys_for_inference(TypeKey* out, TypeKey* in, size_t batchsize, std::vector<size_t>& max_feature_num_for_tables) {
-  size_t num_tables = max_feature_num_for_tables.size();
-  std::vector<size_t> batch_keys_offset(num_tables, 0);
-  std::vector<size_t> sample_keys_offset(num_tables, 0);
-  size_t num_keys_per_sample = 0;
-  for (size_t i = 0; i < num_tables; i++) {
-    num_keys_per_sample += max_feature_num_for_tables[i];
-    if (i > 0) {
-      batch_keys_offset[i] = batch_keys_offset[i-1] + batchsize*max_feature_num_for_tables[i-1];
-      sample_keys_offset[i] = sample_keys_offset[i-1] + max_feature_num_for_tables[i-1];
-    }
-  }
-  for (size_t i = 0; i < batchsize; i++) {
-    for (size_t j = 0; j < num_tables; j++) {
-      for (size_t k = 0; k < max_feature_num_for_tables[j]; k++) {
-        out[i*num_keys_per_sample+sample_keys_offset[j]+k] = in[batch_keys_offset[j]+i*max_feature_num_for_tables[j]+k];
-      }
-    }
-  }
-}
-
 }  // namespace HugeCTR