/*
 * Copyright (c) 2022, NVIDIA CORPORATION.
 *
 * Licensed under the Apache License, Version 2.0 (the "License");
 * you may not use this file except in compliance with the License.
 * You may obtain a copy of the License at
 *
 *     http://www.apache.org/licenses/LICENSE-2.0
 *
 * Unless required by applicable law or agreed to in writing, software
 * distributed under the License is distributed on an "AS IS" BASIS,
 * WITHOUT WARRANTIES OR CONDITIONS OF ANY KIND, either express or implied.
 * See the License for the specific language governing permissions and
 * limitations under the License.
 */
#include "HugeCTR/include/utils.hpp"
#include "generic_lookup.cuh"
#include "model_backward.hpp"
#include "utils.cuh"
namespace embedding {

ModelBackward::ModelBackward(std::shared_ptr<CoreResourceManager> core, int num_gpus,
                             int num_local_embedding, const std::vector<int> &h_local_hotness_list,
                             const std::vector<int> &h_local_ev_size_list, int universal_batch_size)
    : core_(core), num_gpus_(num_gpus), num_local_embedding_(num_local_embedding) {
  std::vector<int> num_unique_key_list;
  for (int i = 0; i < num_local_embedding; ++i) {
    num_unique_key_list.push_back(h_local_hotness_list[i] * h_local_ev_size_list[i]);
  }

  int max_unique_key_ev_buffer_size =
      std::accumulate(num_unique_key_list.begin(), num_unique_key_list.end(), 0);
  HugeCTR::CudaDeviceContext ctx(core_->get_device_id());

  auto buffer_ptr = GetBuffer(core);
  grad_ev_ = buffer_ptr->reserve({universal_batch_size, max_unique_key_ev_buffer_size},
                                 DeviceType::GPU, TensorScalarType::Float32);
  buffer_ptr->allocate();
}

void ModelBackward::compute(const TensorList &model_comm_buffer, const Tensor &unique_dst_idx,
                            const Tensor &sorted_bucket_id_list,
                            const Tensor &sorted_bucket_id_offset, size_t num_unique_key,
                            const Tensor &d_local_ev_size_offset, int batch_size, int max_ev_size,
                            Tensor *grad_ev) {
  HugeCTR::CudaDeviceContext ctx(core_->get_device_id());

  DISPATCH_FLOAT_AND_HALF_FUNCTION(model_comm_buffer.dtype().type(), emb_t, [&] {
    auto stream = core_->get_local_gpu()->get_stream();

    ArrayView<uint32_t, RestrictPtrTraits, int32_t> sorted_bucket_id_ref{
        sorted_bucket_id_list.get(),
        static_cast<int32_t>(sorted_bucket_id_list.get_num_elements())};

    ArrayView<uint32_t, RestrictPtrTraits, int32_t> sorted_bucket_id_offset_ref{
        sorted_bucket_id_offset.get(), static_cast<int32_t>(num_unique_key) + 1};

<<<<<<< HEAD
    auto get_counter = [] __device__(int32_t index) -> uint32_t { return 1; };
    LambdaIterator<uint32_t, int32_t, decltype(get_counter)> counter_iter{
        get_counter, static_cast<int32_t>(num_unique_key)};

=======
>>>>>>> 60a161ea
    auto get_output_idx = [] __device__(int32_t index) -> uint32_t { return index; };
    LambdaIterator<uint32_t, int32_t, decltype(get_output_idx)> output_counting_iter{
        get_output_idx, static_cast<int32_t>(num_unique_key)};

    RaggedModelBufferView<emb_t, RestrictPtrTraits, int32_t> model_comm_buffer_iterator{
        model_comm_buffer.get(), d_local_ev_size_offset.get<int>(), num_gpus_, batch_size};

    RaggedGradBufferView<float, RestrictPtrTraits, int32_t> grad_ev_iterator{
        grad_ev_.get(), unique_dst_idx.get<uint32_t>()};

<<<<<<< HEAD
    generic_lookup(sorted_bucket_id_ref, sorted_bucket_id_offset_ref, counter_iter,
                   output_counting_iter, model_comm_buffer_iterator, grad_ev_iterator, stream);
=======
    generic_lookup(sorted_bucket_id_ref, sorted_bucket_id_offset_ref, output_counting_iter,
                   model_comm_buffer_iterator, grad_ev_iterator, max_ev_size, stream);
>>>>>>> 60a161ea
  });

  // atomic version. Better load balance but lower precision
  // DISPATCH_FLOAT_AND_HALF_FUNCTION(model_comm_buffer.dtype().type(), emb_t, [&] {
  //   auto stream = core_->get_local_gpu()->get_stream();

  //   ArrayView<uint32_t, RestrictPtrTraits, int32_t> src_iter{
  //       sorted_bucket_id_list.get(),
  //       static_cast<int32_t>(sorted_bucket_id_list.get_num_elements())};

  //   auto get_dst_idx = [offset_ptr = sorted_bucket_id_offset.get<uint32_t>(),
  //                       num_unique_key] __device__(int32_t index) -> uint32_t {
  //     return binary_search_index_lower_bound(offset_ptr, static_cast<int32_t>(num_unique_key) +
  //     1,
  //                                            static_cast<uint32_t>(index));
  //   };
  //   LambdaIterator<uint32_t, int32_t, decltype(get_dst_idx)> dst_iter{
  //       get_dst_idx, static_cast<int32_t>(sorted_bucket_id_list.get_num_elements())};

  //   RaggedModelBufferView<emb_t, RestrictPtrTraits, int32_t> model_comm_buffer_iterator{
  //       model_comm_buffer.get(), d_local_ev_size_offset.get<int>(), num_gpus_, batch_size};

  //   RaggedGradBufferView<float, RestrictPtrTraits, int32_t> grad_ev_iterator{
  //       grad_ev_.get(), unique_dst_idx.get<uint32_t>()};

  //   accumulate_grad(src_iter, dst_iter, sorted_bucket_id_offset.get<uint32_t>() + num_unique_key,
  //                   model_comm_buffer_iterator, grad_ev_iterator,
  //                   static_cast<int>(num_unique_key), max_ev_size, stream);
  // });

  *grad_ev = grad_ev_;
}

DPLocalReduce::DPLocalReduce(std::shared_ptr<CoreResourceManager> core, int num_gpus,
                             int num_local_embedding, const std::vector<int> &h_local_hotness_list,
                             const std::vector<int> &h_local_ev_size_list, int universal_batch_size)
    : core_(core), num_gpus_(num_gpus), num_local_embedding_(num_local_embedding) {
  HugeCTR::CudaDeviceContext ctx(core_->get_device_id());
  Device device{DeviceType::GPU};

  max_ev_size_ = *std::max_element(h_local_ev_size_list.begin(), h_local_ev_size_list.end());
  std::vector<int> num_unique_key_list;
  for (int i = 0; i < num_local_embedding; ++i) {
    num_unique_key_list.push_back(h_local_hotness_list[i] * h_local_ev_size_list[i]);
  }

  int max_unique_key_ev_buffer_size =
      std::accumulate(num_unique_key_list.begin(), num_unique_key_list.end(), 0);

  auto buffer_ptr = GetBuffer(core);
  grad_ev_ = buffer_ptr->reserve({universal_batch_size, max_unique_key_ev_buffer_size}, device,
<<<<<<< HEAD
                                 HugeCTR::TensorScalarType::Float32);
=======
                                 TensorScalarType::Float32);
>>>>>>> 60a161ea
  buffer_ptr->allocate();
}

void DPLocalReduce::compute(const Tensor &top_grad, const Tensor &unique_dst_idx,
                            const Tensor &sorted_bucket_id_list,
                            const Tensor &sorted_bucket_id_offset, size_t num_unique_key,
                            const Tensor &d_ev_size_offset, int batch_size, int max_ev_size,
                            Tensor *grad_ev) {
  HugeCTR::CudaDeviceContext ctx(core_->get_device_id());
  int batch_size_per_gpu = batch_size / num_gpus_;

  DISPATCH_FLOAT_AND_HALF_FUNCTION(top_grad.dtype().type(), emb_t, [&] {
    auto stream = core_->get_local_gpu()->get_stream();

    ArrayView<uint32_t, RestrictPtrTraits, int64_t> sorted_bucket_id_ref{
        sorted_bucket_id_list.get(), sorted_bucket_id_list.get_num_elements()};

    ArrayView<uint32_t, RestrictPtrTraits, int32_t> sorted_bucket_id_offset_ref{
        sorted_bucket_id_offset.get(), static_cast<int32_t>(num_unique_key) + 1};

<<<<<<< HEAD
    auto get_counter = [] __device__(int32_t index) -> uint32_t { return 1; };
    LambdaIterator<uint32_t, int32_t, decltype(get_counter)> counter_iter{
        get_counter, static_cast<int32_t>(num_unique_key)};

=======
>>>>>>> 60a161ea
    auto get_output_idx = [] __device__(int32_t index) -> uint32_t { return index; };
    LambdaIterator<uint32_t, int32_t, decltype(get_output_idx)> output_counting_iter{
        get_output_idx, static_cast<int32_t>(num_unique_key)};

    RaggedEmbForwardResultView<emb_t, RestrictPtrTraits, int32_t> top_grad_iterator{
        top_grad.get(), d_ev_size_offset.get<int>(), batch_size_per_gpu};

    RaggedGradBufferView<float, RestrictPtrTraits, int32_t> grad_ev_iterator{
        grad_ev_.get(), unique_dst_idx.get<uint32_t>()};

    generic_lookup(sorted_bucket_id_ref, sorted_bucket_id_offset_ref, output_counting_iter,
                   top_grad_iterator, grad_ev_iterator, max_ev_size, stream);
  });

  *grad_ev = grad_ev_;
}
}  // namespace embedding<|MERGE_RESOLUTION|>--- conflicted
+++ resolved
@@ -55,13 +55,6 @@
     ArrayView<uint32_t, RestrictPtrTraits, int32_t> sorted_bucket_id_offset_ref{
         sorted_bucket_id_offset.get(), static_cast<int32_t>(num_unique_key) + 1};
 
-<<<<<<< HEAD
-    auto get_counter = [] __device__(int32_t index) -> uint32_t { return 1; };
-    LambdaIterator<uint32_t, int32_t, decltype(get_counter)> counter_iter{
-        get_counter, static_cast<int32_t>(num_unique_key)};
-
-=======
->>>>>>> 60a161ea
     auto get_output_idx = [] __device__(int32_t index) -> uint32_t { return index; };
     LambdaIterator<uint32_t, int32_t, decltype(get_output_idx)> output_counting_iter{
         get_output_idx, static_cast<int32_t>(num_unique_key)};
@@ -72,13 +65,8 @@
     RaggedGradBufferView<float, RestrictPtrTraits, int32_t> grad_ev_iterator{
         grad_ev_.get(), unique_dst_idx.get<uint32_t>()};
 
-<<<<<<< HEAD
-    generic_lookup(sorted_bucket_id_ref, sorted_bucket_id_offset_ref, counter_iter,
-                   output_counting_iter, model_comm_buffer_iterator, grad_ev_iterator, stream);
-=======
     generic_lookup(sorted_bucket_id_ref, sorted_bucket_id_offset_ref, output_counting_iter,
                    model_comm_buffer_iterator, grad_ev_iterator, max_ev_size, stream);
->>>>>>> 60a161ea
   });
 
   // atomic version. Better load balance but lower precision
@@ -130,11 +118,7 @@
 
   auto buffer_ptr = GetBuffer(core);
   grad_ev_ = buffer_ptr->reserve({universal_batch_size, max_unique_key_ev_buffer_size}, device,
-<<<<<<< HEAD
-                                 HugeCTR::TensorScalarType::Float32);
-=======
                                  TensorScalarType::Float32);
->>>>>>> 60a161ea
   buffer_ptr->allocate();
 }
 
@@ -155,13 +139,6 @@
     ArrayView<uint32_t, RestrictPtrTraits, int32_t> sorted_bucket_id_offset_ref{
         sorted_bucket_id_offset.get(), static_cast<int32_t>(num_unique_key) + 1};
 
-<<<<<<< HEAD
-    auto get_counter = [] __device__(int32_t index) -> uint32_t { return 1; };
-    LambdaIterator<uint32_t, int32_t, decltype(get_counter)> counter_iter{
-        get_counter, static_cast<int32_t>(num_unique_key)};
-
-=======
->>>>>>> 60a161ea
     auto get_output_idx = [] __device__(int32_t index) -> uint32_t { return index; };
     LambdaIterator<uint32_t, int32_t, decltype(get_output_idx)> output_counting_iter{
         get_output_idx, static_cast<int32_t>(num_unique_key)};
