/*
 * Copyright (c) 2021, NVIDIA CORPORATION.
 *
 * Licensed under the Apache License, Version 2.0 (the "License");
 * you may not use this file except in compliance with the License.
 * You may obtain a copy of the License at
 *
 *     http://www.apache.org/licenses/LICENSE-2.0
 *
 * Unless required by applicable law or agreed to in writing, software
 * distributed under the License is distributed on an "AS IS" BASIS,
 * WITHOUT WARRANTIES OR CONDITIONS OF ANY KIND, either express or implied.
 * See the License for the specific language governing permissions and
 * limitations under the License.
 */

#include <cuda_runtime.h>

#include <collectives/all_reduce_comm.hpp>
#include <vector>

#include "HugeCTR/include/common.hpp"
#include "HugeCTR/include/embedding.hpp"
#include "HugeCTR/include/embeddings/hybrid_embedding/calibration_data.hpp"
#include "HugeCTR/include/embeddings/hybrid_embedding/data.hpp"
#include "HugeCTR/include/embeddings/hybrid_embedding/frequent_embedding.hpp"
#include "HugeCTR/include/embeddings/hybrid_embedding/indices_container.hpp"
#include "HugeCTR/include/embeddings/hybrid_embedding/infrequent_embedding.hpp"
#include "HugeCTR/include/embeddings/hybrid_embedding/model.hpp"
#include "HugeCTR/include/embeddings/hybrid_embedding/statistics.hpp"
#include "HugeCTR/include/embeddings/hybrid_embedding/utils.hpp"
#include "HugeCTR/include/embeddings/hybrid_sparse_embedding.hpp"
#include "HugeCTR/include/tensor2.hpp"

namespace HugeCTR {
template <typename dtype, typename emtype>
HybridSparseEmbedding<dtype, emtype>::HybridSparseEmbedding(
    const SparseTensors<dtype> &train_input_tensors,
    const SparseTensors<dtype> &evaluate_input_tensors,
    const HybridSparseEmbeddingParams &embedding_params,
    const std::vector<BuffPtr<emtype>> &grouped_wgrad_buff,
    const GpuLearningRateSchedulers lr_scheds, bool graph_mode,
    const std::shared_ptr<ResourceManager> &resource_manager, bool overlap_ar_a2a,
    bool eval_overlap)
    : train_input_tensors_(train_input_tensors),
      evaluate_input_tensors_(evaluate_input_tensors),
      embedding_params_(embedding_params),
      resource_manager_(resource_manager),
      stream_manager_(resource_manager->get_local_gpu_count()),
      grouped_wgrad_buff_(grouped_wgrad_buff),
      grouped_all_reduce_(grouped_wgrad_buff[0] != NULL),
      lr_scheds_(lr_scheds),
      graph_mode_(graph_mode),
      overlap_ar_a2a_(overlap_ar_a2a),
      eval_overlap_(eval_overlap) {
  try {
    // 0. Error check
    if (embedding_params_.train_batch_size < 1 || embedding_params_.evaluate_batch_size < 1 ||
        embedding_params_.slot_num < 1 || embedding_params_.embedding_vec_size < 1) {
      HCTR_OWN_THROW(Error_t::WrongInput,
                     "batchsize < 1 || slot_num < 1 || embedding_vec_size < 1");
    }

    if (embedding_params_.embedding_vec_size > 1024) {
      HCTR_OWN_THROW(Error_t::WrongInput,
                     "the embedding_vec_size can not be more than 1024 in embedding layer");
    }

    size_t total_gpu_count = resource_manager_->get_global_gpu_count();
    size_t local_gpu_count = resource_manager_->get_local_gpu_count();

    if (train_input_tensors.size() != local_gpu_count ||
        evaluate_input_tensors.size() != local_gpu_count) {
      HCTR_OWN_THROW(Error_t::WrongInput,
                     "either train_input_tensors.size() or evaluate_input_tensors.size() isn't "
                     "local_gpu_count_");
    }

    HCTR_LOG_S(INFO, ROOT) << "Using Hybrid Embedding with train batch " << get_batch_size(true)
                           << " and eval batch " << get_batch_size(false) << std::endl;

    // 1. initialize optimizer
    for (size_t id = 0; id < local_gpu_count; id++) {
      OptParams opt_params;
      opt_params.optimizer = embedding_params_.opt_params.optimizer;
      opt_params.lr = embedding_params_.opt_params.lr;
      opt_params.update_type = embedding_params_.opt_params.update_type;
      opt_params.scaler = embedding_params_.opt_params.scaler;
      opt_params_.emplace_back(opt_params);
    }
    // 2. reserve buffers for different tensors
    data_statistics_.reserve(local_gpu_count);
    data_train_.reserve(local_gpu_count);
    data_evaluate_.reserve(local_gpu_count);
    model_.reserve(local_gpu_count);
    calibration_.reserve(local_gpu_count);
    statistics_.reserve(local_gpu_count);
    train_output_tensors_.reserve(local_gpu_count);
    evaluate_output_tensors_.reserve(local_gpu_count);
    if (embedding_params_.communication_type == CommunicationType::NVLink_SingleNode) {
      frequent_embeddings_single_node_.reserve(local_gpu_count);
    } else {
      frequent_embeddings_multi_node_.reserve(local_gpu_count);
    }
<<<<<<< HEAD
    infrequent_embeddings_.reserve(local_gpu_count);
    infrequent_forward_comm_buffers_.reserve(local_gpu_count);
    infrequent_backward_comm_buffers_.reserve(local_gpu_count);
=======

    infrequent_embeddings_single_node_.reserve(local_gpu_count);
    infrequent_embeddings_ib_nvlink_.reserve(local_gpu_count);
    infrequent_embeddings_ib_nvlink_hier_.reserve(local_gpu_count);
>>>>>>> 60a161ea

    assert(bufs_.empty());
    CudaDeviceContext context;
    // 2.1. construct data
    for (uint32_t i = 0; i < local_gpu_count; i++) {
      int cur_device = get_local_gpu(i).get_device_id();
      context.set_device(cur_device);

      data_statistics_.emplace_back(embedding_params_.slot_size_array, get_batch_size(true),
                                    embedding_params_.num_iterations_statistics);
      if (!embedding_params_.use_train_precompute_indices) {
        data_train_.emplace_back(embedding_params_.slot_size_array, get_batch_size(true), 1);
      }
      if (!embedding_params_.use_eval_precompute_indices) {
        data_evaluate_.emplace_back(embedding_params_.slot_size_array, get_batch_size(false), 1);
      }
    }

    // 2.2 construct model
    for (uint32_t i = 0; i < local_gpu_count; i++) {
      int cur_device = get_local_gpu(i).get_device_id();
      context.set_device(cur_device);

      std::vector<uint32_t> num_instances_per_node(resource_manager_->get_num_process(), 0);
      get_num_instances_per_node(num_instances_per_node);
      model_.emplace_back(embedding_params_.communication_type,
                          resource_manager_->get_local_gpu(i)->get_global_id(),
                          num_instances_per_node, get_categories_num());
    }

    // 2.3 construct calibration
    for (uint32_t i = 0; i < local_gpu_count; i++) {
      int cur_device = get_local_gpu(i).get_device_id();
      context.set_device(cur_device);
      calibration_.emplace_back(resource_manager_->get_num_process(), embedding_params_.p_dup_max,
                                embedding_params_.max_all_reduce_bandwidth,
                                embedding_params_.max_all_to_all_bandwidth,
                                embedding_params_.efficiency_bandwidth_ratio);
    }

    // 2.4 construct Statistics
    for (uint32_t i = 0; i < local_gpu_count; i++) {
      int cur_device = get_local_gpu(i).get_device_id();
      context.set_device(cur_device);
      const size_t num_samples_statistics = embedding_params_.num_iterations_statistics *
                                            get_batch_size(true) * embedding_params_.slot_num;
      statistics_.emplace_back((dtype)num_samples_statistics, embedding_params_.slot_num,
                               model_[i].num_instances, get_categories_num());
    }

    for (uint32_t i = 0; i < local_gpu_count; i++) {
      int cur_device = get_local_gpu(i).get_device_id();
      context.set_device(cur_device);
      std::shared_ptr<GeneralBuffer2<CudaAllocator>> buf = GeneralBuffer2<CudaAllocator>::create();
      bufs_.emplace_back(buf);
      // 2.5. reserve for train output/ evaluate output tensors
      Tensor2<emtype> tensor;
      buf->reserve({get_batch_size_per_gpu(true), get_slot_num(), get_embedding_vec_size()},
                   &tensor);
      train_output_tensors_.emplace_back(tensor);
      buf->reserve({get_batch_size_per_gpu(false), get_slot_num(), get_embedding_vec_size()},
                   &tensor);
      evaluate_output_tensors_.emplace_back(tensor);

      // 2.6 construct frequent embedding
      if (embedding_params_.communication_type == CommunicationType::NVLink_SingleNode) {
        frequent_embeddings_single_node_.emplace_back(
            model_[i], get_local_gpu(i), grouped_wgrad_buff_[i], get_embedding_vec_size(),
            embedding_params_.max_num_frequent_categories);
      } else {
        frequent_embeddings_multi_node_.emplace_back(
            model_[i], get_local_gpu(i), grouped_wgrad_buff_[i], get_embedding_vec_size(),
            embedding_params_.max_num_frequent_categories);
      }

      if (!embedding_params_.use_train_precompute_indices) {
        frequent_embedding_train_indices_.emplace_back(
            embedding_params_.max_num_frequent_categories, data_train_[i], model_[i]);
      }
      if (!embedding_params_.use_eval_precompute_indices) {
        frequent_embedding_evaluate_indices_.emplace_back(
            embedding_params_.max_num_frequent_categories, data_evaluate_[i], model_[i]);
      }

      // 2.7 construct infrequent embedding
      if (embedding_params_.communication_type == CommunicationType::NVLink_SingleNode) {
        infrequent_embeddings_single_node_.emplace_back(model_[i], get_local_gpu(i),
                                                        get_embedding_vec_size());
      }
      if (embedding_params_.communication_type == CommunicationType::IB_NVLink) {
        infrequent_embeddings_ib_nvlink_.emplace_back(model_[i], get_local_gpu(i),
                                                      get_embedding_vec_size());
      }
      if (embedding_params_.communication_type == CommunicationType::IB_NVLink_Hier) {
        infrequent_embeddings_ib_nvlink_hier_.emplace_back(model_[i], get_local_gpu(i),
                                                           get_embedding_vec_size());
      }

      if (!embedding_params_.use_train_precompute_indices) {
        infrequent_embedding_train_indices_.emplace_back(data_train_[i], model_[i]);
      }
      if (!embedding_params_.use_eval_precompute_indices) {
        infrequent_embedding_evaluate_indices_.emplace_back(data_evaluate_[i], model_[i]);
      }

      // 2.8 construct communication
      if (embedding_params_.communication_type == CommunicationType::IB_NVLink) {
        size_t max_buf_size = embedding_params_.embedding_vec_size *
                              std::max(get_batch_size(true), get_batch_size(false)) *
                              embedding_params_.slot_num;
        infrequent_embeddings_ib_nvlink_.back().init_comms(
            embedding_params_.embedding_vec_size, &get_local_gpu(i), buf.get(), max_buf_size);
      }

      // Construct comm buffers
      if (embedding_params_.communication_type == CommunicationType::IB_NVLink_Hier) {
        infrequent_embeddings_ib_nvlink_hier_[i].init_comms(
            embedding_params_.max_num_infrequent_samples, embedding_params_.slot_num,
            embedding_params_.embedding_vec_size, buf.get(), get_batch_size(true),
            get_batch_size(false), local_gpu_count);
      }

      // For global barrier in eval
      {
        Tensor2<uint32_t> tensor;
        buf->reserve({1}, &tensor);
        d_barrier_store_.push_back(tensor);
      }
      buf->allocate();
    }

    // Frequent AR comm init
    if ((embedding_params_.communication_type == CommunicationType::IB_NVLink_Hier) ||
        (embedding_params_.communication_type == CommunicationType::IB_NVLink)) {
      if (!grouped_all_reduce_) {
        // Do your own all-reduce
        auto ar_comm = resource_manager_->get_ar_comm();
        frequent_embedding_handle_ = ar_comm->register_coll();
        // Frequent all reduce comm
        for (uint32_t i = 0; i < local_gpu_count; i++) {
          frequent_embeddings_multi_node_[i].init_ar_comm(ar_comm, frequent_embedding_handle_, i);
        }
        ar_comm->register_coll_buf(frequent_embedding_handle_);
      }
    }

    // Init after buffer allocation
    if (embedding_params_.communication_type == CommunicationType::IB_NVLink_Hier) {
#ifdef ENABLE_MPI
      ib_comm_ = resource_manager_->get_ib_comm();
      if (!ib_comm_) {
        resource_manager_->init_ib_comm();
        ib_comm_ = resource_manager_->get_ib_comm();
      }
      comm_stream_.resize(local_gpu_count);

      std::vector<size_t *> h_model_indices_sizes_ptrs(local_gpu_count);
      std::vector<size_t *> h_network_indices_sizes_ptrs(local_gpu_count);
      std::vector<emtype *> h_fwd_send_buffer_ptrs(local_gpu_count);
      std::vector<emtype *> h_bwd_send_buffer_ptrs(local_gpu_count);
      for (uint32_t i = 0; i < local_gpu_count; i++) {
        h_model_indices_sizes_ptrs[i] =
            infrequent_embeddings_ib_nvlink_hier_[i].model_indices_sizes_.get_ptr();
        h_network_indices_sizes_ptrs[i] =
            infrequent_embeddings_ib_nvlink_hier_[i].network_indices_sizes_.get_ptr();
        h_fwd_send_buffer_ptrs[i] = infrequent_embeddings_ib_nvlink_hier_[i]
                                        .infrequent_forward_comm_buffers_->send_buffer.get_ptr();
        h_bwd_send_buffer_ptrs[i] = infrequent_embeddings_ib_nvlink_hier_[i]
                                        .infrequent_backward_comm_buffers_->send_buffer.get_ptr();
      }

      // Forward coll init
      auto infrequent_forward_coll_handle = ib_comm_->register_hier_a2a_v_coll(true);
      for (uint32_t i = 0; i < local_gpu_count; i++) {
        int cur_device = get_local_gpu(i).get_device_id();
        context.set_device(cur_device);

        // download pointers
        HCTR_LIB_THROW(cudaMemcpyAsync(
            infrequent_embeddings_ib_nvlink_hier_[i].model_indices_sizes_ptrs_.get_ptr(),
            h_model_indices_sizes_ptrs.data(), sizeof(size_t *) * local_gpu_count,
            cudaMemcpyHostToDevice, get_local_gpu(i).get_stream()));

        HCTR_LIB_THROW(cudaMemcpyAsync(
            infrequent_embeddings_ib_nvlink_hier_[i].network_indices_sizes_ptrs_.get_ptr(),
            h_network_indices_sizes_ptrs.data(), sizeof(size_t *) * local_gpu_count,
            cudaMemcpyHostToDevice, get_local_gpu(i).get_stream()));

        HCTR_LIB_THROW(
            cudaMemcpyAsync(infrequent_embeddings_ib_nvlink_hier_[i]
                                .infrequent_forward_comm_buffers_->send_buffer_ptrs.get_ptr(),
                            h_fwd_send_buffer_ptrs.data(), sizeof(emtype *) * local_gpu_count,
                            cudaMemcpyHostToDevice, get_local_gpu(i).get_stream()));

        HCTR_LIB_THROW(
            cudaMemcpyAsync(infrequent_embeddings_ib_nvlink_hier_[i]
                                .infrequent_backward_comm_buffers_->send_buffer_ptrs.get_ptr(),
                            h_bwd_send_buffer_ptrs.data(), sizeof(emtype *) * local_gpu_count,
                            cudaMemcpyHostToDevice, get_local_gpu(i).get_stream()));

        HCTR_LIB_THROW(cudaStreamSynchronize(get_local_gpu(i).get_stream()));

        // Initialize IB comm
        HCTR_LIB_THROW(cudaStreamCreateWithPriority(&comm_stream_[i], cudaStreamNonBlocking, -100));
        ib_comm_->set_a2a_coll_stream(infrequent_forward_coll_handle, comm_stream_[i], i);

        ib_comm_->set_a2a_coll_buf(
            infrequent_forward_coll_handle,
            infrequent_embeddings_ib_nvlink_hier_[i]
                .infrequent_forward_comm_buffers_->send_buffer.get_ptr(),
            infrequent_embeddings_ib_nvlink_hier_[i]
                .infrequent_forward_comm_buffers_->send_buffer.get_size_in_bytes(),
            infrequent_embeddings_ib_nvlink_hier_[i]
                .infrequent_forward_comm_buffers_->recv_buffer.get_ptr(),
            infrequent_embeddings_ib_nvlink_hier_[i]
                .infrequent_forward_comm_buffers_->recv_buffer.get_size_in_bytes(),
            i);

        infrequent_embeddings_ib_nvlink_hier_[i].infrequent_forward_comms_ =
            std::make_unique<HierAll2Allv_Multi_IB<emtype>>(
                i, infrequent_forward_coll_handle,
                infrequent_embeddings_ib_nvlink_hier_[i].model_indices_sizes_ptrs_.get_ptr(),
                &get_local_gpu(i), ib_comm_, comm_stream_[i]);
      }
      ib_comm_->register_a2a_coll_buf(infrequent_forward_coll_handle);

      // Backward coll init
      auto infrequent_backward_coll_handle = ib_comm_->register_hier_a2a_v_coll(true);
      for (uint32_t i = 0; i < local_gpu_count; i++) {
        int cur_device = get_local_gpu(i).get_device_id();
        context.set_device(cur_device);

        ib_comm_->set_a2a_coll_stream(infrequent_backward_coll_handle, comm_stream_[i], i);
        ib_comm_->set_a2a_coll_buf(
            infrequent_backward_coll_handle,
            infrequent_embeddings_ib_nvlink_hier_[i]
                .infrequent_backward_comm_buffers_->send_buffer.get_ptr(),
            infrequent_embeddings_ib_nvlink_hier_[i]
                .infrequent_backward_comm_buffers_->send_buffer.get_size_in_bytes(),
            infrequent_embeddings_ib_nvlink_hier_[i]
                .infrequent_backward_comm_buffers_->recv_buffer.get_ptr(),
            infrequent_embeddings_ib_nvlink_hier_[i]
                .infrequent_backward_comm_buffers_->recv_buffer.get_size_in_bytes(),
            i);

        infrequent_embeddings_ib_nvlink_hier_[i].infrequent_backward_comms_ =
            std::make_unique<HierAll2Allv_Multi_IB<emtype>>(
                i, infrequent_backward_coll_handle,
                infrequent_embeddings_ib_nvlink_hier_[i].network_indices_sizes_ptrs_.get_ptr(),
                &get_local_gpu(i), ib_comm_, comm_stream_[i]);
      }
      ib_comm_->register_a2a_coll_buf(infrequent_backward_coll_handle);
#else
      HCTR_OWN_THROW(Error_t::WrongInput, "MPI is not enabled but trying to use IB_NVLink_Hier");
#endif
    }

    // 2.9 Single-node: copy some pointers arrays to device
    if (embedding_params_.communication_type == CommunicationType::NVLink_SingleNode) {
      // Initialize GPU barrier
      gpu_barrier_ = std::make_unique<GPUBarrier>(resource_manager_->get_local_gpu_count(),
                                                  resource_manager_->get_local_gpu_device_id_list(),
                                                  graph_mode_);

      std::vector<const emtype *> frequent_vectors_cache_pointers(local_gpu_count);
      std::vector<emtype *> interaction_layer_input_pointers_train(local_gpu_count);
      std::vector<emtype *> interaction_layer_input_pointers_eval(local_gpu_count);
      std::vector<const emtype *> gradients_pointers(local_gpu_count);
      std::vector<const emtype *> frequent_partial_gradients_pointers(local_gpu_count);

      for (uint32_t i = 0; i < local_gpu_count; i++) {
        frequent_vectors_cache_pointers[i] =
            frequent_embeddings_single_node_[i].get_embedding_vectors_cache().get_ptr();
        interaction_layer_input_pointers_train[i] = train_output_tensors_[i].get_ptr();
        gradients_pointers[i] = train_output_tensors_[i].get_ptr();
        interaction_layer_input_pointers_eval[i] = evaluate_output_tensors_[i].get_ptr();
        frequent_partial_gradients_pointers[i] =
            frequent_embeddings_single_node_[i].frequent_data_.get_gradients().get_ptr();
      }

      for (uint32_t i = 0; i < local_gpu_count; i++) {
        int cur_device = get_local_gpu(i).get_device_id();
        context.set_device(cur_device);

        HCTR_LIB_THROW(cudaMemcpyAsync(
            frequent_embeddings_single_node_[i].embedding_vectors_cache_pointers_.get_ptr(),
            frequent_vectors_cache_pointers.data(), local_gpu_count * sizeof(float *),
            cudaMemcpyHostToDevice, get_local_gpu(i).get_stream()));

        infrequent_embeddings_single_node_[i].init_pointers(
            local_gpu_count, get_local_gpu(i).get_stream(), interaction_layer_input_pointers_train,
            interaction_layer_input_pointers_eval, gradients_pointers);
        HCTR_LIB_THROW(cudaMemcpyAsync(
<<<<<<< HEAD
            infrequent_embeddings_[i].interaction_layer_input_pointers_train_.get_ptr(),
            interaction_layer_input_pointers_train.data(), local_gpu_count * sizeof(emtype *),
            cudaMemcpyHostToDevice, get_local_gpu(i).get_stream()));
        HCTR_LIB_THROW(cudaMemcpyAsync(
            infrequent_embeddings_[i].interaction_layer_input_pointers_eval_.get_ptr(),
            interaction_layer_input_pointers_eval.data(), local_gpu_count * sizeof(emtype *),
            cudaMemcpyHostToDevice, get_local_gpu(i).get_stream()));
        HCTR_LIB_THROW(cudaMemcpyAsync(infrequent_embeddings_[i].gradients_pointers_.get_ptr(),
                                       gradients_pointers.data(),
                                       local_gpu_count * sizeof(emtype *), cudaMemcpyHostToDevice,
                                       get_local_gpu(i).get_stream()));
        HCTR_LIB_THROW(cudaMemcpyAsync(
=======
>>>>>>> 60a161ea
            frequent_embeddings_single_node_[i].partial_gradients_pointers_.get_ptr(),
            frequent_partial_gradients_pointers.data(), local_gpu_count * sizeof(emtype *),
            cudaMemcpyHostToDevice, get_local_gpu(i).get_stream()));
      }
    }
  } catch (const std::runtime_error &rt_err) {
    HCTR_LOG_S(ERROR, WORLD) << rt_err.what() << std::endl;
    throw;
  }
}

template <typename dtype, typename emtype>
void HybridSparseEmbedding<dtype, emtype>::init_model(const SparseTensors<dtype> &data,
                                                      size_t &wgrad_offset_in_bytes) {
  size_t local_gpu_count = resource_manager_->get_local_gpu_count();
  HCTR_LOG(INFO, ROOT, "Initializing Hybrid Embedding\n");
#pragma omp parallel for num_threads(local_gpu_count)
  for (size_t id = 0; id < local_gpu_count; ++id) {
    int cur_device = get_local_gpu(id).get_device_id();
    CudaDeviceContext context(cur_device);
    auto stream = get_local_gpu(id).get_stream();
    data_statistics_[id].data_to_unique_categories(data[id].get_value_tensor(), stream);
    model_[id].init_hybrid_model(calibration_[id], statistics_[id], data_statistics_[id], stream);

    get_frequent_embedding_data(id).initialize_embedding_vectors(data_statistics_[id].table_sizes,
                                                                 wgrad_offset_in_bytes);
<<<<<<< HEAD
    infrequent_embeddings_[id].initialize_embedding_vectors(data_statistics_[id].table_sizes);
=======

    if (embedding_params_.communication_type == CommunicationType::NVLink_SingleNode) {
      infrequent_embeddings_single_node_[id].initialize_embedding_vectors(
          data_statistics_[id].table_sizes);
    }
    if (embedding_params_.communication_type == CommunicationType::IB_NVLink) {
      infrequent_embeddings_ib_nvlink_[id].initialize_embedding_vectors(
          data_statistics_[id].table_sizes);
    }
    if (embedding_params_.communication_type == CommunicationType::IB_NVLink_Hier) {
      infrequent_embeddings_ib_nvlink_hier_[id].initialize_embedding_vectors(
          data_statistics_[id].table_sizes);
    }
>>>>>>> 60a161ea

    if (embedding_params_.max_num_frequent_categories < (size_t)model_[id].num_frequent) {
      HCTR_OWN_THROW(
          Error_t::WrongInput,
          "Found too many frequent categories, please increase 'max_num_frequent_categories'");
    }
  }

  HCTR_LOG_S(INFO, ROOT) << "Initialized hybrid model with " << model_[0].num_frequent
                         << " frequent categories, probability of being frequent is "
                         << model_[0].frequent_probability << std::endl;

  size_t avg_train_infrequent = (1 - model_[0].frequent_probability) *
                                embedding_params_.slot_size_array.size() * get_batch_size(true);
  size_t avg_evaluate_infrequent = (1 - model_[0].frequent_probability) *
                                   embedding_params_.slot_size_array.size() * get_batch_size(false);

  HCTR_LOG_S(INFO, ROOT) << "Estimated number of infrequent categories per train batch: "
                         << avg_train_infrequent << ", eval batch: " << avg_evaluate_infrequent
                         << std::endl;

  if ((embedding_params_.communication_type == CommunicationType::IB_NVLink_Hier) ||
      (embedding_params_.communication_type == CommunicationType::IB_NVLink)) {
    size_t wgrad_size =
        model_[0].num_frequent * embedding_params_.embedding_vec_size * sizeof(emtype);

    if (!grouped_all_reduce_) {
      // Manage your own all-reduce
      auto ar_comm = resource_manager_->get_ar_comm();
      ar_comm->update_size(frequent_embedding_handle_, wgrad_size);
    } else {
      wgrad_offset_in_bytes += wgrad_size;
    }
  }
}

template <typename dtype, typename emtype>
void HybridSparseEmbedding<dtype, emtype>::setup_async_mode(AsyncReader<dtype> *train_data_reader,
                                                            AsyncReader<dtype> *eval_data_reader,
                                                            bool eval_overlap,
                                                            bool use_cuda_graph) {
  auto create_async_indices = [this](AsyncReader<dtype> *data_reader, bool is_train) {
    size_t batch_size = get_batch_size(is_train);
    size_t label_dim, dense_dim, sparse_dim, sample_size_items;
    data_reader->get_dimensions(label_dim, dense_dim, sparse_dim, sample_size_items);

    std::vector<FrequentEmbeddingBase<dtype> *> frequent_base_ptrs;
    for (auto &freq : frequent_embeddings_single_node_) {
      frequent_base_ptrs.push_back(dynamic_cast<FrequentEmbeddingBase<dtype> *>(&freq));
    }
    for (auto &freq : frequent_embeddings_multi_node_) {
      frequent_base_ptrs.push_back(dynamic_cast<FrequentEmbeddingBase<dtype> *>(&freq));
    }

    std::vector<InfrequentEmbeddingBase<dtype> *> infrequent_base_ptrs;

    if (embedding_params_.communication_type == CommunicationType::NVLink_SingleNode) {
      for (auto &infreq : infrequent_embeddings_single_node_) {
        infrequent_base_ptrs.push_back(dynamic_cast<InfrequentEmbeddingBase<dtype> *>(&infreq));
      }
    }
    if (embedding_params_.communication_type == CommunicationType::IB_NVLink) {
      for (auto &infreq : infrequent_embeddings_ib_nvlink_) {
        infrequent_base_ptrs.push_back(dynamic_cast<InfrequentEmbeddingBase<dtype> *>(&infreq));
      }
    }
    if (embedding_params_.communication_type == CommunicationType::IB_NVLink_Hier) {
      for (auto &infreq : infrequent_embeddings_ib_nvlink_hier_) {
        infrequent_base_ptrs.push_back(dynamic_cast<InfrequentEmbeddingBase<dtype> *>(&infreq));
      }
    }

    return std::make_shared<IndexProcessor<dtype>>(
        model_, frequent_base_ptrs, infrequent_base_ptrs, resource_manager_,
        // double buffer for train, cache each batch for eval
        is_train ? 2 : data_reader->get_total_queue_size(), batch_size,
        embedding_params_.slot_size_array, embedding_params_.max_num_frequent_categories,
        data_reader->is_mixed_precision(), embedding_params_.communication_type, label_dim,
        dense_dim, sparse_dim, sample_size_items);
  };

  if (embedding_params_.use_train_precompute_indices) {
    train_async_indices_ = create_async_indices(train_data_reader, true);
    train_data_reader->register_extra_processing(train_async_indices_, false, use_cuda_graph);
  }
  if (embedding_params_.use_eval_precompute_indices) {
    eval_async_indices_ = create_async_indices(eval_data_reader, false);
    eval_data_reader->register_extra_processing(eval_async_indices_, eval_overlap, use_cuda_graph);
  }
}

template <typename dtype, typename emtype>
void HybridSparseEmbedding<dtype, emtype>::index_calculation(bool is_train, bool is_first_batch,
                                                             int i, cudaStream_t stream) {
  int cur_device = get_local_gpu(i).get_device_id();
  CudaDeviceContext context(cur_device);

  if (is_train && embedding_params_.use_train_precompute_indices) {
    // Async indices, need to do nothing at all here
  } else if (!is_train && embedding_params_.use_eval_precompute_indices) {
    // Async indices, need to do nothing at all here
  } else {
    auto frequent_indices = (is_train) ? &frequent_embedding_train_indices_[i]
                                       : &frequent_embedding_evaluate_indices_[i];
    auto infrequent_indices = (is_train) ? &infrequent_embedding_train_indices_[i]
                                         : &infrequent_embedding_evaluate_indices_[i];

    auto data = (is_train) ? &data_train_[i] : &data_evaluate_[i];
    auto input = (is_train) ? train_input_tensors_[i].get_value_tensor()
                            : evaluate_input_tensors_[i].get_value_tensor();

    if (is_first_batch) {
      auto &before_idx_event = stream_manager_.get_event(i, "before_idx");
      auto &set_idx_stream = stream_manager_.get_stream(i, "set_idx_stream");
      HCTR_LIB_THROW(cudaEventRecord(before_idx_event, stream));
      HCTR_LIB_THROW(cudaStreamWaitEvent(set_idx_stream, before_idx_event));
    }

    data->data_to_unique_categories(input, stream);

    compute_indices(*frequent_indices, *infrequent_indices, embedding_params_.communication_type,
                    is_train || is_first_batch, stream, stream_manager_, i,
                    resource_manager_->get_local_gpu(i)->get_sm_count());

    // Setting the indices involves cudaMemcpy, so we'll only do that
    // for the first batch after we switch from train to eval (and from eval to train)
    if (is_first_batch) {
      auto &set_idx_stream = stream_manager_.get_stream(i, "set_idx_stream");
      auto &set_idx_event = stream_manager_.get_event(i, "set_idx");

      get_frequent_embedding(i).set_current_indices(frequent_indices, stream);
<<<<<<< HEAD
      infrequent_embeddings_[i].set_current_indices(infrequent_indices, stream);
=======

      if (embedding_params_.communication_type == CommunicationType::NVLink_SingleNode) {
        infrequent_embeddings_single_node_[i].set_current_indices(infrequent_indices, stream);
      }
      if (embedding_params_.communication_type == CommunicationType::IB_NVLink) {
        infrequent_embeddings_ib_nvlink_[i].set_current_indices(infrequent_indices, stream);
      }
      if (embedding_params_.communication_type == CommunicationType::IB_NVLink_Hier) {
        infrequent_embeddings_ib_nvlink_hier_[i].set_current_indices(infrequent_indices, stream);
      }
>>>>>>> 60a161ea

      HCTR_LIB_THROW(cudaEventRecord(set_idx_event, set_idx_stream));
      HCTR_LIB_THROW(cudaStreamWaitEvent(stream, set_idx_event));
    }
  }
}

template <typename dtype, typename emtype>
void HybridSparseEmbedding<dtype, emtype>::forward(bool is_train, bool is_first_batch, int i,
                                                   cudaStream_t stream, cudaEvent_t *evt_ptr) {
  int cur_device = get_local_gpu(i).get_device_id();
  auto &gpu = get_local_gpu(i);
  CudaDeviceContext context(cur_device);

  auto &output = (is_train) ? train_output_tensors_[i] : evaluate_output_tensors_[i];

  if (embedding_params_.communication_type == CommunicationType::IB_NVLink) {
<<<<<<< HEAD
    // TODO: These copies need to be moved to the index computation
    HCTR_LIB_THROW(
        cudaMemcpyAsync(infrequent_embeddings_[i].model_indices_offsets_.get_ptr(),
                        infrequent_embeddings_[i].indices_->model_indices_offsets_.get_ptr(),
                        infrequent_embeddings_[i].model_indices_offsets_.get_size_in_bytes(),
                        cudaMemcpyDeviceToDevice, stream));

    HCTR_LIB_THROW(
        cudaMemcpyAsync(infrequent_embeddings_[i].network_indices_offsets_.get_ptr(),
                        infrequent_embeddings_[i].indices_->network_indices_offsets_.get_ptr(),
                        infrequent_embeddings_[i].network_indices_offsets_.get_size_in_bytes(),
                        cudaMemcpyDeviceToDevice, stream));

    HCTR_LIB_THROW(cudaStreamSynchronize(stream));
    frequent_embeddings_multi_node_[i].forward_network(output.get_ptr(), stream);

    PROFILE_RECORD("multi_node_inf_forward_model.start", stream, false);
    infrequent_embeddings_[i].forward_model(
        infrequent_forward_comm_buffers_[i].send_buffer.get_ptr(), stream);
    PROFILE_RECORD("multi_node_inf_forward_model.stop", stream, false);

    PROFILE_RECORD("multi_node_inf_forward_a2a.start", stream, false);
    infrequent_forward_comms_[i]->communicate(stream);
    PROFILE_RECORD("multi_node_inf_forward_a2a.stop", stream, false);

    PROFILE_RECORD("multi_node_inf_forward_network.start", stream, false);
    infrequent_embeddings_[i].forward_network(
        infrequent_forward_comm_buffers_[i].recv_buffer.get_ptr(), output.get_ptr(), stream);
    PROFILE_RECORD("multi_node_inf_forward_network.stop", stream);
=======
    //// TODO: These copies need to be moved to the index computation
    // TODO, need to split into two parts? before and after frequent_emebedding
    infrequent_embeddings_ib_nvlink_[i].forward(output.get_ptr(), stream);

    frequent_embeddings_multi_node_[i].forward_network(output.get_ptr(), stream);

>>>>>>> 60a161ea
    evt_ptr = nullptr;

  } else if (embedding_params_.communication_type == CommunicationType::IB_NVLink_Hier) {
    infrequent_embeddings_ib_nvlink_hier_[i].forward_model(stream);
    // Let's initiate the communication as soon as we can and start every other non-urgent work
    // here This is for network
    if (is_train) {
      HCTR_LIB_THROW(cudaEventRecord(*evt_ptr, stream));
    }

    // This is for frequent forward network running in a side stream
    auto &stream_side = stream_manager_.get_stream(i, "stream_side");
    auto &ready_freq_fwd_net = stream_manager_.get_event(i, "ready_freq_fwd_net");
    auto &freq_fwd_net_completion = stream_manager_.get_event(i, "freq_fwd_net_completion");

    if (is_train) {
      HCTR_LIB_THROW(cudaEventRecord(ready_freq_fwd_net, stream));
      HCTR_LIB_THROW(cudaStreamWaitEvent(stream_side, ready_freq_fwd_net));
    }

    infrequent_embeddings_ib_nvlink_hier_[i].infrequent_forward_comms_->wait_completion(stream);

    if (!is_train) {
      if (eval_overlap_) {
        HCTR_LIB_THROW(cudaStreamWaitEvent(stream, gpu.get_event("eval_comm_wait")));
      }
      HCTR_LIB_THROW(cudaEventRecord(ready_freq_fwd_net, stream));
      HCTR_LIB_THROW(cudaStreamWaitEvent(stream_side, ready_freq_fwd_net));
    }

    frequent_embeddings_multi_node_[i].forward_network(output.get_ptr(), stream_side);

    infrequent_embeddings_ib_nvlink_hier_[i].hier_forward_network(
        infrequent_embeddings_ib_nvlink_hier_[i]
            .infrequent_forward_comm_buffers_->recv_buffer.get_ptr(),
        output.get_ptr(), stream);

    // join back frequent forward network
    HCTR_LIB_THROW(cudaEventRecord(freq_fwd_net_completion, stream_side));
    HCTR_LIB_THROW(cudaStreamWaitEvent(stream, freq_fwd_net_completion));

    if (!is_train) {
      if (eval_overlap_) {
        HCTR_LIB_THROW(cudaEventRecord(gpu.get_event("eval_comp_wait"), stream));
      }

      // Global barrier
      HCTR_LIB_THROW(ncclAllReduce((const void *)d_barrier_store_[i].get_ptr(),
                                   d_barrier_store_[i].get_ptr(), sizeof(uint32_t),
                                   NcclDataType<uint32_t>::getType(), ncclSum,
                                   get_local_gpu(i).get_nccl(), stream));
    }
  } else {  // Assuming single node

    infrequent_embeddings_single_node_[i].forward_network_direct(is_train, stream);

    // we just need to update frequent cache once in eval
    if (is_train) {
      frequent_embeddings_single_node_[i].forward_model(stream);
    } else {
      if (is_first_batch) {
        frequent_embeddings_single_node_[i].forward_model_eval(stream);
      }
    }

    // This barrier is needed for two reasons:
    // - Ensure all infrequent vectors have been pushed before mlp
    // - Ensure all frequent vectors have been pushed before forward_network
    gpu_barrier_->sync_all_gpus(stream, i);

    frequent_embeddings_single_node_[i].forward_network(output.get_ptr(), stream);
    evt_ptr = nullptr;
  }
}

template <typename dtype, typename emtype>
void HybridSparseEmbedding<dtype, emtype>::forward(bool is_train, bool is_first_batch) {
  size_t local_gpu_count = resource_manager_->get_local_gpu_count();

// Index calculations
#pragma omp parallel for num_threads(local_gpu_count)
  for (size_t i = 0; i < local_gpu_count; i++) {
    auto &gpu = get_local_gpu(i);
    CudaDeviceContext context(gpu.get_device_id());
    auto stream = is_train || !eval_overlap_ ? gpu.get_stream() : gpu.get_stream("eval_comms", -1);
    index_calculation(is_train, is_first_batch, i, stream);
    forward(is_train, is_first_batch, i, stream, nullptr);
  }
}

template <typename dtype, typename emtype>
void HybridSparseEmbedding<dtype, emtype>::frequent_local_reduce(int i, cudaStream_t stream) {
  int cur_device = get_local_gpu(i).get_device_id();
  CudaDeviceContext context(cur_device);

  if (frequent_embeddings_single_node_.size()) {
    frequent_embeddings_single_node_[i].local_reduce(train_output_tensors_[i].get_ptr(), stream);
  } else {
    frequent_embeddings_multi_node_[i].local_reduce(train_output_tensors_[i].get_ptr(), stream);
  }
}

template <typename dtype, typename emtype>
void HybridSparseEmbedding<dtype, emtype>::backward_pre_communication(int i, cudaStream_t stream) {
  int cur_device = get_local_gpu(i).get_device_id();
  CudaDeviceContext context(cur_device);

  if (embedding_params_.communication_type == CommunicationType::IB_NVLink) {
    infrequent_embeddings_ib_nvlink_[i].update_network(
        train_output_tensors_[i].get_ptr(),
        infrequent_embeddings_ib_nvlink_[i]
            .infrequent_backward_comm_buffers_->send_buffer.get_ptr(),
        stream);
  } else if (embedding_params_.communication_type == CommunicationType::IB_NVLink_Hier) {
    infrequent_embeddings_ib_nvlink_hier_[i].infrequent_backward_comms_->update_sizes(stream);
    infrequent_embeddings_ib_nvlink_hier_[i].fused_intra_update_network(
        train_output_tensors_[i].get_ptr(),
        infrequent_embeddings_ib_nvlink_hier_[i]
            .infrequent_backward_comm_buffers_->send_buffer_ptrs.get_ptr(),
        stream);
  }
}

// Everything that involves network and can be better overlapped with compute
template <typename dtype, typename emtype>
void HybridSparseEmbedding<dtype, emtype>::backward_communications(int i, cudaStream_t stream) {
  int cur_device = get_local_gpu(i).get_device_id();
  CudaDeviceContext context(cur_device);
  if (embedding_params_.communication_type == CommunicationType::NVLink_SingleNode) {
    // Synchronize all GPUs before pulling the reduced gradients
    gpu_barrier_->sync_all_gpus(stream, i);

    float *dev_lr = lr_scheds_[i]->get_learning_rate();
    float scale = opt_params_[i].scaler;
    frequent_embeddings_single_node_[i].update_model_direct(dev_lr, scale, stream);

    infrequent_embeddings_single_node_[i].update_model_direct(dev_lr, scale, stream);
  } else {
    if (!grouped_all_reduce_) {
      frequent_embeddings_multi_node_[i].communicate(stream);
    }

    if (embedding_params_.communication_type == CommunicationType::IB_NVLink) {
      infrequent_embeddings_ib_nvlink_[i].infrequent_backward_comms_->communicate(stream);
    } else {  // IB_NVLink_Hier
      infrequent_embeddings_ib_nvlink_hier_[i].infrequent_backward_comms_->communicate(stream);
    }
  }
}

template <typename dtype, typename emtype>
void HybridSparseEmbedding<dtype, emtype>::frequent_update(int i, cudaStream_t stream) {
  int cur_device = get_local_gpu(i).get_device_id();
  CudaDeviceContext context(cur_device);
  float *dev_lr = lr_scheds_[i]->get_learning_rate();
  float scale = opt_params_[i].scaler;

  if (embedding_params_.communication_type != CommunicationType::NVLink_SingleNode) {
    frequent_embeddings_multi_node_[i].update_model(dev_lr, scale, stream);
  }
}

template <typename dtype, typename emtype>
void HybridSparseEmbedding<dtype, emtype>::backward_post_communication(int i, cudaStream_t stream) {
  int cur_device = get_local_gpu(i).get_device_id();
  CudaDeviceContext context(cur_device);
  float *dev_lr = lr_scheds_[i]->get_learning_rate();
  float scale = opt_params_[i].scaler;

  if (embedding_params_.communication_type == CommunicationType::IB_NVLink) {
    infrequent_embeddings_ib_nvlink_[i].update_model(
        infrequent_embeddings_ib_nvlink_[i]
            .infrequent_backward_comm_buffers_->recv_buffer.get_ptr(),
        dev_lr, scale, stream);
  }
  if (embedding_params_.communication_type == CommunicationType::IB_NVLink_Hier) {
#ifdef ENABLE_MPI

    infrequent_embeddings_ib_nvlink_hier_[i].hier_update_model(
        infrequent_embeddings_ib_nvlink_hier_[i]
            .infrequent_backward_comm_buffers_->recv_buffer.get_ptr(),
        dev_lr, scale, stream);

    if (graph_mode_) {
      cudaEvent_t update_comm_event = stream_manager_.get_event(i, "update_comm_event");
      HCTR_LIB_THROW(cudaEventRecord(update_comm_event, comm_stream_[i]));
      HCTR_LIB_THROW(cudaStreamWaitEvent(stream, update_comm_event));
    }

#else
    HCTR_OWN_THROW(Error_t::WrongInput, "MPI is not enabled but trying to use IB_NVLink_Hier");
#endif
  }
<<<<<<< HEAD

#ifdef ENABLE_PROFILING
  bool should_run = PROFILE_RECORD_DATA("hybrid_run_time_params.start", stream);
  if (should_run) {
    std::string general_info =
        std::string("{\"global_batch_size\":") +
        std::to_string(embedding_params_.train_batch_size) + std::string(",") +
        std::string("\"slots_num\":") + std::to_string(embedding_params_.slot_num) +
        std::string(",") + std::string("\"total_gpu_count\":") +
        std::to_string(resource_manager_->get_global_gpu_count()) + std::string(",") +
        std::string("\"local_gpu_count\":") +
        std::to_string(resource_manager_->get_local_gpu_count()) + std::string(",") +
        std::string("\"total_categories\":") + std::to_string(model_[0].num_categories) +
        std::string(",") + std::string("\"bytes_of_dtype\":") + std::to_string(sizeof(dtype)) +
        std::string(",") + std::string("\"bytes_of_emtype\":") + std::to_string(sizeof(emtype)) +
        std::string(",") + std::string("\"embedding_vec_size\":") +
        std::to_string(embedding_params_.embedding_vec_size) + std::string(",");
    std::vector<uint32_t> num_frequent_categories;
    FrequentEmbedding &frequent_embedding = frequent_embeddings_single_node_.size()
                                                ? frequent_embeddings_single_node_[i]
                                                : frequent_embeddings_multi_node_[i];
    download_tensor(num_frequent_categories, frequent_embedding.d_num_frequent_samples_indices_,
                    stream);
    std::vector<uint32_t> infrequent_model_indices_offset;
    download_tensor(infrequent_model_indices_offset,
                    infrequent_embeddings_[i].model_indices_offsets_, stream);
    std::vector<uint32_t> infrequent_network_indices_offset;
    download_tensor(infrequent_network_indices_offset,
                    infrequent_embeddings_[i].network_indices_offsets_, stream);
    std::vector<uint32_t> network_cache_indices_offsets_;
    download_tensor(network_cache_indices_offsets_,
                    frequent_embedding.network_cache_indices_offsets_, stream);
    std::string device_info = std::string("\"num_frequent\":") +
                              std::to_string(model_[i].num_frequent) + std::string(",");
    device_info =
        device_info + std::string("\"num_infrequent\":") +
        std::to_string(model_[i].h_infrequent_model_table_offsets[embedding_params_.slot_num]) +
        std::string(",");
    device_info = device_info + std::string("\"num_frequent_samples\":") +
                  std::to_string(num_frequent_categories[0]) + std::string(",");
    device_info = device_info + std::string("\"infrequent_model_indices_offset\": [");
    for (auto size : infrequent_model_indices_offset) {
      device_info = device_info + std::to_string(size) + std::string(",");
    }
    device_info.pop_back();
    device_info = device_info + std::string("],");

    device_info = device_info + std::string("\"infrequent_network_indices_offset\": [");
    for (auto size : infrequent_network_indices_offset) {
      device_info = device_info + std::to_string(size) + std::string(",");
    }
    device_info.pop_back();
    device_info = device_info + std::string("],");

    device_info = device_info + std::string("\"network_cache_indices_offsets_\": [");
    for (auto size : network_cache_indices_offsets_) {
      device_info = device_info + std::to_string(size) + std::string(",");
    }
    device_info.pop_back();
    device_info = device_info + std::string("]");
    std::string run_time_info = general_info + device_info + std::string("}");

    PROFILE_RECORD_DATA("hybrid_run_time_params.stop", stream, run_time_info);
  }
#endif
=======
>>>>>>> 60a161ea
}

template <typename dtype, typename emtype>
void HybridSparseEmbedding<dtype, emtype>::backward() {
  size_t local_gpu_count = resource_manager_->get_local_gpu_count();

#pragma omp parallel for num_threads(local_gpu_count)
  for (size_t i = 0; i < local_gpu_count; i++) {
    auto stream = get_local_gpu(i).get_stream();
    auto cur_device = get_local_gpu(i).get_device_id();
    CudaDeviceContext context(cur_device);
    frequent_local_reduce(i, stream);
    backward_pre_communication(i, stream);
    backward_communications(i, stream);
  }
}

template <typename dtype, typename emtype>
void HybridSparseEmbedding<dtype, emtype>::update_params() {
  size_t local_gpu_count = resource_manager_->get_local_gpu_count();

#pragma omp parallel for num_threads(local_gpu_count)
  for (size_t i = 0; i < local_gpu_count; i++) {
    auto stream = get_local_gpu(i).get_stream();
    auto cur_device = get_local_gpu(i).get_device_id();
    CudaDeviceContext context(cur_device);
    frequent_update(i, stream);
    backward_post_communication(i, stream);
  }
}

template <typename dtype, typename emtype>
TrainState HybridSparseEmbedding<dtype, emtype>::train(bool is_train, int i, TrainState state) {
  auto &stream = stream_manager_.get_stream(i, "main_stream");
  auto &ready_bot_mlp_fprop = stream_manager_.get_event(i, "ready_bot_mlp_fprop");
  auto &ready_top_mlp_fprop = stream_manager_.get_event(i, "ready_top_mlp_fprop");
  auto &finish_backward_pre = stream_manager_.get_event(i, "finish_backward_pre");
  auto &finish_iteration = stream_manager_.get_event(i, "finish_iteration");

  auto sync = [&state, &stream]() {
    if (state.event) {
      HCTR_LIB_THROW(cudaStreamWaitEvent(stream, *state.event));
    }
  };

  cudaEvent_t *event_ptr = nullptr;
  switch (state.state) {
    case TrainState_t::Init:
      sync();
      index_calculation(is_train, -1, i, stream);
      forward(is_train, -1, i, stream, &ready_bot_mlp_fprop);
      event_ptr = &ready_bot_mlp_fprop;
      break;
    case TrainState_t::BottomMLPFprop:
      sync();
      break;
    case TrainState_t::TopMLPFprop:
      HCTR_LIB_THROW(cudaEventRecord(ready_top_mlp_fprop, stream));
      event_ptr = &ready_top_mlp_fprop;
      break;
    case TrainState_t::TopMLPBprop:
      break;
    case TrainState_t::BottomMLPBprop:
      if (overlap_ar_a2a_) {
        sync();
        frequent_local_reduce(i, stream);
      }
      break;
    case TrainState_t::MLPExchangeWgrad:
      if (!overlap_ar_a2a_) {
        sync();
        frequent_local_reduce(i, stream);
        backward_pre_communication(i, stream);
      }
      if (grouped_all_reduce_) {
        HCTR_LIB_THROW(cudaEventRecord(finish_backward_pre, stream));
        event_ptr = &finish_backward_pre;
      }
      if (overlap_ar_a2a_) {
        backward_pre_communication(i, stream);
        backward_communications(i, stream);
        backward_post_communication(i, stream);
      }
      break;
    case TrainState_t::MLPUpdate:
      if (!overlap_ar_a2a_) {
        sync();
        backward_communications(i, stream);
        frequent_update(i, stream);
        backward_post_communication(i, stream);
      } else {
        sync();
        frequent_update(i, stream);
      }
      break;
    case TrainState_t::Finalize:
      HCTR_LIB_THROW(cudaEventRecord(finish_iteration, stream));
      event_ptr = &finish_iteration;
      break;
    default:
      HCTR_OWN_THROW(Error_t::InvalidEnv, "hybrid embedding train reach invalid status");
  }
  state.event = event_ptr;
  return state;
}

template <typename dtype, typename emtype>
void HybridSparseEmbedding<dtype, emtype>::init_params() {
  // TODO: create init_params()
}

template <typename dtype, typename emtype>
void HybridSparseEmbedding<dtype, emtype>::load_parameters(
    std::string sparse_model, const DataSourceParams &data_source_params) {
  // TODO: create load_parameters()
}

template <typename dtype, typename emtype>
void HybridSparseEmbedding<dtype, emtype>::dump_parameters(
    std::string sparse_model, const DataSourceParams &data_source_params) const {
  // TODO: create dump_parameters()
}

template <typename dtype, typename emtype>
void HybridSparseEmbedding<dtype, emtype>::set_learning_rate(float lr) {
  HCTR_OWN_THROW(Error_t::WrongInput, "HybridSparseEmbedding only supports GPU LR scheduler");
}

template <typename dtype, typename emtype>
GpuLearningRateSchedulers HybridSparseEmbedding<dtype, emtype>::get_learning_rate_schedulers()
    const {
  return lr_scheds_;
}

template <typename dtype, typename emtype>
size_t HybridSparseEmbedding<dtype, emtype>::get_params_num() const {
  return 0;
}

template <typename dtype, typename emtype>
size_t HybridSparseEmbedding<dtype, emtype>::get_vocabulary_size() const {
  // TODO: create get_vocabulary_size()
  return 0;
}

template <typename dtype, typename emtype>
size_t HybridSparseEmbedding<dtype, emtype>::get_max_vocabulary_size() const {
  // TODO: create get_max_vocabulary_size()
  return 0;
}

template <typename dtype, typename emtype>
std::vector<TensorBag2> HybridSparseEmbedding<dtype, emtype>::get_train_output_tensors() const {
  return tensors_to_bags(train_output_tensors_);
}

template <typename dtype, typename emtype>
std::vector<TensorBag2> HybridSparseEmbedding<dtype, emtype>::get_evaluate_output_tensors() const {
  return tensors_to_bags(evaluate_output_tensors_);
}

template <typename dtype, typename emtype>
void HybridSparseEmbedding<dtype, emtype>::compute_indices(
    FrequentEmbeddingCompression<dtype> &compression,
    InfrequentEmbeddingSelection<dtype> &selection, CommunicationType communication_type,
    bool compute_network_cache_indices, cudaStream_t main_stream, StreamManager &manager,
    int raw_device_id, int sm_count) {
  cudaStream_t stream_frequent_sample_indices =
      manager.get_stream(raw_device_id, "stream_frequent_sample_indices");
  cudaStream_t stream_model_indices = manager.get_stream(raw_device_id, "stream_model_indices");
  cudaStream_t stream_network_indices = manager.get_stream(raw_device_id, "stream_network_indices");

  cudaEvent_t event_main = manager.get_event(raw_device_id, "event_main");
  cudaEvent_t event_frequent_sample_indices =
      manager.get_event(raw_device_id, "event_frequent_sample_indices");
  cudaEvent_t event_model_indices = manager.get_event(raw_device_id, "event_model_indices");
  cudaEvent_t event_network_indices = manager.get_event(raw_device_id, "event_network_indices");

  // The new streams can only start after previous work in the main stream has completed
  HCTR_LIB_THROW(cudaEventRecord(event_main, main_stream));
  HCTR_LIB_THROW(cudaStreamWaitEvent(stream_frequent_sample_indices, event_main));
  HCTR_LIB_THROW(cudaStreamWaitEvent(stream_model_indices, event_main));
  HCTR_LIB_THROW(cudaStreamWaitEvent(stream_network_indices, event_main));

  compression.calculate_frequent_sample_indices(stream_frequent_sample_indices);
  HCTR_LIB_THROW(cudaEventRecord(event_frequent_sample_indices, stream_frequent_sample_indices));

  selection.calculate_model_indices(stream_model_indices);
  HCTR_LIB_THROW(cudaEventRecord(event_model_indices, stream_model_indices));

  if (communication_type != CommunicationType::NVLink_SingleNode) {
    selection.calculate_network_indices(sm_count, stream_network_indices);
    HCTR_LIB_THROW(cudaEventRecord(event_network_indices, stream_network_indices));
    HCTR_LIB_THROW(cudaStreamWaitEvent(main_stream, event_network_indices));

  } else {
    cudaStream_t stream_cache_masks = manager.get_stream(raw_device_id, "stream_cache_masks");
    cudaStream_t stream_network_cache_indices =
        manager.get_stream(raw_device_id, "stream_network_cache_indices");
    cudaStream_t stream_model_cache_indices =
        manager.get_stream(raw_device_id, "stream_model_cache_indices");
    cudaEvent_t event_cache_masks = manager.get_event(raw_device_id, "event_cache_masks");
    cudaEvent_t event_network_cache_indices =
        manager.get_event(raw_device_id, "event_network_cache_indices");
    cudaEvent_t event_model_cache_indices =
        manager.get_event(raw_device_id, "event_model_cache_indices");

    HCTR_LIB_THROW(cudaStreamWaitEvent(stream_cache_masks, event_main));

    compression.calculate_cache_masks(stream_cache_masks);
    HCTR_LIB_THROW(cudaEventRecord(event_cache_masks, stream_cache_masks));

    HCTR_LIB_THROW(cudaStreamWaitEvent(stream_network_cache_indices, event_cache_masks));
    HCTR_LIB_THROW(cudaStreamWaitEvent(stream_model_cache_indices, event_cache_masks));

    // we don't need to calculate cache indices during eval
    if (compute_network_cache_indices) {
      compression.calculate_network_cache_indices(stream_network_cache_indices);
    }
    HCTR_LIB_THROW(cudaEventRecord(event_network_cache_indices, stream_network_cache_indices));
    HCTR_LIB_THROW(cudaStreamWaitEvent(main_stream, event_network_cache_indices));

    compression.calculate_model_cache_indices(sm_count, stream_model_cache_indices);
    HCTR_LIB_THROW(cudaEventRecord(event_model_cache_indices, stream_model_cache_indices));
    HCTR_LIB_THROW(cudaStreamWaitEvent(main_stream, event_model_cache_indices));
  }

  // Join streams to the main stream
  HCTR_LIB_THROW(cudaStreamWaitEvent(main_stream, event_frequent_sample_indices));
  HCTR_LIB_THROW(cudaStreamWaitEvent(main_stream, event_model_indices));
}

template class HybridSparseEmbedding<uint32_t, __half>;
template class HybridSparseEmbedding<uint32_t, float>;
template class HybridSparseEmbedding<long long, __half>;
template class HybridSparseEmbedding<long long, float>;
}  // namespace HugeCTR<|MERGE_RESOLUTION|>--- conflicted
+++ resolved
@@ -102,16 +102,10 @@
     } else {
       frequent_embeddings_multi_node_.reserve(local_gpu_count);
     }
-<<<<<<< HEAD
-    infrequent_embeddings_.reserve(local_gpu_count);
-    infrequent_forward_comm_buffers_.reserve(local_gpu_count);
-    infrequent_backward_comm_buffers_.reserve(local_gpu_count);
-=======
 
     infrequent_embeddings_single_node_.reserve(local_gpu_count);
     infrequent_embeddings_ib_nvlink_.reserve(local_gpu_count);
     infrequent_embeddings_ib_nvlink_hier_.reserve(local_gpu_count);
->>>>>>> 60a161ea
 
     assert(bufs_.empty());
     CudaDeviceContext context;
@@ -405,21 +399,6 @@
             local_gpu_count, get_local_gpu(i).get_stream(), interaction_layer_input_pointers_train,
             interaction_layer_input_pointers_eval, gradients_pointers);
         HCTR_LIB_THROW(cudaMemcpyAsync(
-<<<<<<< HEAD
-            infrequent_embeddings_[i].interaction_layer_input_pointers_train_.get_ptr(),
-            interaction_layer_input_pointers_train.data(), local_gpu_count * sizeof(emtype *),
-            cudaMemcpyHostToDevice, get_local_gpu(i).get_stream()));
-        HCTR_LIB_THROW(cudaMemcpyAsync(
-            infrequent_embeddings_[i].interaction_layer_input_pointers_eval_.get_ptr(),
-            interaction_layer_input_pointers_eval.data(), local_gpu_count * sizeof(emtype *),
-            cudaMemcpyHostToDevice, get_local_gpu(i).get_stream()));
-        HCTR_LIB_THROW(cudaMemcpyAsync(infrequent_embeddings_[i].gradients_pointers_.get_ptr(),
-                                       gradients_pointers.data(),
-                                       local_gpu_count * sizeof(emtype *), cudaMemcpyHostToDevice,
-                                       get_local_gpu(i).get_stream()));
-        HCTR_LIB_THROW(cudaMemcpyAsync(
-=======
->>>>>>> 60a161ea
             frequent_embeddings_single_node_[i].partial_gradients_pointers_.get_ptr(),
             frequent_partial_gradients_pointers.data(), local_gpu_count * sizeof(emtype *),
             cudaMemcpyHostToDevice, get_local_gpu(i).get_stream()));
@@ -446,9 +425,6 @@
 
     get_frequent_embedding_data(id).initialize_embedding_vectors(data_statistics_[id].table_sizes,
                                                                  wgrad_offset_in_bytes);
-<<<<<<< HEAD
-    infrequent_embeddings_[id].initialize_embedding_vectors(data_statistics_[id].table_sizes);
-=======
 
     if (embedding_params_.communication_type == CommunicationType::NVLink_SingleNode) {
       infrequent_embeddings_single_node_[id].initialize_embedding_vectors(
@@ -462,7 +438,6 @@
       infrequent_embeddings_ib_nvlink_hier_[id].initialize_embedding_vectors(
           data_statistics_[id].table_sizes);
     }
->>>>>>> 60a161ea
 
     if (embedding_params_.max_num_frequent_categories < (size_t)model_[id].num_frequent) {
       HCTR_OWN_THROW(
@@ -594,9 +569,6 @@
       auto &set_idx_event = stream_manager_.get_event(i, "set_idx");
 
       get_frequent_embedding(i).set_current_indices(frequent_indices, stream);
-<<<<<<< HEAD
-      infrequent_embeddings_[i].set_current_indices(infrequent_indices, stream);
-=======
 
       if (embedding_params_.communication_type == CommunicationType::NVLink_SingleNode) {
         infrequent_embeddings_single_node_[i].set_current_indices(infrequent_indices, stream);
@@ -607,7 +579,6 @@
       if (embedding_params_.communication_type == CommunicationType::IB_NVLink_Hier) {
         infrequent_embeddings_ib_nvlink_hier_[i].set_current_indices(infrequent_indices, stream);
       }
->>>>>>> 60a161ea
 
       HCTR_LIB_THROW(cudaEventRecord(set_idx_event, set_idx_stream));
       HCTR_LIB_THROW(cudaStreamWaitEvent(stream, set_idx_event));
@@ -625,44 +596,12 @@
   auto &output = (is_train) ? train_output_tensors_[i] : evaluate_output_tensors_[i];
 
   if (embedding_params_.communication_type == CommunicationType::IB_NVLink) {
-<<<<<<< HEAD
-    // TODO: These copies need to be moved to the index computation
-    HCTR_LIB_THROW(
-        cudaMemcpyAsync(infrequent_embeddings_[i].model_indices_offsets_.get_ptr(),
-                        infrequent_embeddings_[i].indices_->model_indices_offsets_.get_ptr(),
-                        infrequent_embeddings_[i].model_indices_offsets_.get_size_in_bytes(),
-                        cudaMemcpyDeviceToDevice, stream));
-
-    HCTR_LIB_THROW(
-        cudaMemcpyAsync(infrequent_embeddings_[i].network_indices_offsets_.get_ptr(),
-                        infrequent_embeddings_[i].indices_->network_indices_offsets_.get_ptr(),
-                        infrequent_embeddings_[i].network_indices_offsets_.get_size_in_bytes(),
-                        cudaMemcpyDeviceToDevice, stream));
-
-    HCTR_LIB_THROW(cudaStreamSynchronize(stream));
-    frequent_embeddings_multi_node_[i].forward_network(output.get_ptr(), stream);
-
-    PROFILE_RECORD("multi_node_inf_forward_model.start", stream, false);
-    infrequent_embeddings_[i].forward_model(
-        infrequent_forward_comm_buffers_[i].send_buffer.get_ptr(), stream);
-    PROFILE_RECORD("multi_node_inf_forward_model.stop", stream, false);
-
-    PROFILE_RECORD("multi_node_inf_forward_a2a.start", stream, false);
-    infrequent_forward_comms_[i]->communicate(stream);
-    PROFILE_RECORD("multi_node_inf_forward_a2a.stop", stream, false);
-
-    PROFILE_RECORD("multi_node_inf_forward_network.start", stream, false);
-    infrequent_embeddings_[i].forward_network(
-        infrequent_forward_comm_buffers_[i].recv_buffer.get_ptr(), output.get_ptr(), stream);
-    PROFILE_RECORD("multi_node_inf_forward_network.stop", stream);
-=======
     //// TODO: These copies need to be moved to the index computation
     // TODO, need to split into two parts? before and after frequent_emebedding
     infrequent_embeddings_ib_nvlink_[i].forward(output.get_ptr(), stream);
 
     frequent_embeddings_multi_node_[i].forward_network(output.get_ptr(), stream);
 
->>>>>>> 60a161ea
     evt_ptr = nullptr;
 
   } else if (embedding_params_.communication_type == CommunicationType::IB_NVLink_Hier) {
@@ -856,74 +795,6 @@
     HCTR_OWN_THROW(Error_t::WrongInput, "MPI is not enabled but trying to use IB_NVLink_Hier");
 #endif
   }
-<<<<<<< HEAD
-
-#ifdef ENABLE_PROFILING
-  bool should_run = PROFILE_RECORD_DATA("hybrid_run_time_params.start", stream);
-  if (should_run) {
-    std::string general_info =
-        std::string("{\"global_batch_size\":") +
-        std::to_string(embedding_params_.train_batch_size) + std::string(",") +
-        std::string("\"slots_num\":") + std::to_string(embedding_params_.slot_num) +
-        std::string(",") + std::string("\"total_gpu_count\":") +
-        std::to_string(resource_manager_->get_global_gpu_count()) + std::string(",") +
-        std::string("\"local_gpu_count\":") +
-        std::to_string(resource_manager_->get_local_gpu_count()) + std::string(",") +
-        std::string("\"total_categories\":") + std::to_string(model_[0].num_categories) +
-        std::string(",") + std::string("\"bytes_of_dtype\":") + std::to_string(sizeof(dtype)) +
-        std::string(",") + std::string("\"bytes_of_emtype\":") + std::to_string(sizeof(emtype)) +
-        std::string(",") + std::string("\"embedding_vec_size\":") +
-        std::to_string(embedding_params_.embedding_vec_size) + std::string(",");
-    std::vector<uint32_t> num_frequent_categories;
-    FrequentEmbedding &frequent_embedding = frequent_embeddings_single_node_.size()
-                                                ? frequent_embeddings_single_node_[i]
-                                                : frequent_embeddings_multi_node_[i];
-    download_tensor(num_frequent_categories, frequent_embedding.d_num_frequent_samples_indices_,
-                    stream);
-    std::vector<uint32_t> infrequent_model_indices_offset;
-    download_tensor(infrequent_model_indices_offset,
-                    infrequent_embeddings_[i].model_indices_offsets_, stream);
-    std::vector<uint32_t> infrequent_network_indices_offset;
-    download_tensor(infrequent_network_indices_offset,
-                    infrequent_embeddings_[i].network_indices_offsets_, stream);
-    std::vector<uint32_t> network_cache_indices_offsets_;
-    download_tensor(network_cache_indices_offsets_,
-                    frequent_embedding.network_cache_indices_offsets_, stream);
-    std::string device_info = std::string("\"num_frequent\":") +
-                              std::to_string(model_[i].num_frequent) + std::string(",");
-    device_info =
-        device_info + std::string("\"num_infrequent\":") +
-        std::to_string(model_[i].h_infrequent_model_table_offsets[embedding_params_.slot_num]) +
-        std::string(",");
-    device_info = device_info + std::string("\"num_frequent_samples\":") +
-                  std::to_string(num_frequent_categories[0]) + std::string(",");
-    device_info = device_info + std::string("\"infrequent_model_indices_offset\": [");
-    for (auto size : infrequent_model_indices_offset) {
-      device_info = device_info + std::to_string(size) + std::string(",");
-    }
-    device_info.pop_back();
-    device_info = device_info + std::string("],");
-
-    device_info = device_info + std::string("\"infrequent_network_indices_offset\": [");
-    for (auto size : infrequent_network_indices_offset) {
-      device_info = device_info + std::to_string(size) + std::string(",");
-    }
-    device_info.pop_back();
-    device_info = device_info + std::string("],");
-
-    device_info = device_info + std::string("\"network_cache_indices_offsets_\": [");
-    for (auto size : network_cache_indices_offsets_) {
-      device_info = device_info + std::to_string(size) + std::string(",");
-    }
-    device_info.pop_back();
-    device_info = device_info + std::string("]");
-    std::string run_time_info = general_info + device_info + std::string("}");
-
-    PROFILE_RECORD_DATA("hybrid_run_time_params.stop", stream, run_time_info);
-  }
-#endif
-=======
->>>>>>> 60a161ea
 }
 
 template <typename dtype, typename emtype>
