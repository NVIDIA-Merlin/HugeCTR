/*
 * Copyright (c) 2021, NVIDIA CORPORATION.
 *
 * Licensed under the Apache License, Version 2.0 (the "License");
 * you may not use this file except in compliance with the License.
 * You may obtain a copy of the License at
 *
 *     http://www.apache.org/licenses/LICENSE-2.0
 *
 * Unless required by applicable law or agreed to in writing, software
 * distributed under the License is distributed on an "AS IS" BASIS,
 * WITHOUT WARRANTIES OR CONDITIONS OF ANY KIND, either express or implied.
 * See the License for the specific language governing permissions and
 * limitations under the License.
 */

#include <cuda_runtime.h>

#include <algorithm>
#include <cub/cub.cuh>
#include <iostream>
#include <vector>

#include "HugeCTR/include/common.hpp"
#include "HugeCTR/include/data_simulator.hpp"
#include "HugeCTR/include/embeddings/hybrid_embedding/data.hpp"
#include "HugeCTR/include/embeddings/hybrid_embedding/frequent_embedding.hpp"
#include "HugeCTR/include/embeddings/hybrid_embedding/model.hpp"
#include "HugeCTR/include/embeddings/hybrid_embedding/update.cuh"
#include "HugeCTR/include/embeddings/hybrid_embedding/utils.cuh"
#include "HugeCTR/include/embeddings/hybrid_embedding/utils.hpp"
#include "HugeCTR/include/shuffle/shuffle.cuh"
#include "HugeCTR/include/tensor2.hpp"
#include "HugeCTR/include/utils.cuh"
#include "HugeCTR/include/utils.hpp"

namespace HugeCTR {

namespace hybrid_embedding {

namespace frequent_embedding_kernels {

template <typename dtype>
__global__ void reset_relevant_gradients(float* __restrict__ gradients, uint32_t embedding_vec_size,
                                         FrequentEmbeddingCompressionView<dtype>* indices,
                                         uint32_t num_instances) {
  const uint32_t num_network_cache_indices = indices->network_cache_indices_offsets[num_instances];
  for (uint32_t i = blockIdx.x; i < num_network_cache_indices; i += gridDim.x)
    gradients[indices->network_cache_indices[i] * embedding_vec_size + threadIdx.x] = 0.0f;
}

template <typename dtype, typename emtype>
__global__ void frequent_local_reduce(const emtype* __restrict__ gradients_in,
                                      float* __restrict__ gradients_out,
                                      size_t local_samples_offset,
                                      const dtype* __restrict__ category_location,
                                      uint32_t embedding_vec_size,
                                      FrequentEmbeddingCompressionView<dtype>* indices) {
  const uint32_t num_frequent_sample_indices = *indices->d_num_frequent_sample_indices;

  for (uint32_t i = blockIdx.x; i < num_frequent_sample_indices; i += gridDim.x) {
    uint32_t local_sample_index = indices->frequent_sample_indices[i];
    dtype category = indices->samples[local_samples_offset + local_sample_index];
    dtype frequent_index = category_location[2 * category + 1];

    atomicAdd(gradients_out + frequent_index * embedding_vec_size + threadIdx.x,
              TypeConvertFunc<float, emtype>::convert(
                  gradients_in[local_sample_index * embedding_vec_size + threadIdx.x]));
  }
}

template <typename emtype>
__forceinline__ __device__ void update_model_direct_common(
    const emtype* const* __restrict__ gradients_pointers, float* __restrict__ embedding_vectors,
    const uint32_t* __restrict__ model_cache_indices,
    const uint32_t* __restrict__ model_cache_indices_offsets, uint32_t num_instances,
    uint32_t model_id, uint32_t num_frequent_per_model, uint32_t embedding_vec_size, float lr) {}

template <typename dtype, typename emtype>
__global__ void update_model_direct(const emtype* const* __restrict__ gradients_pointers,
                                    float* __restrict__ embedding_vectors,
                                    FrequentEmbeddingCompressionView<dtype>* indices,
                                    uint32_t num_instances, uint32_t model_id,
                                    uint32_t num_frequent_per_model, uint32_t embedding_vec_size,
                                    const float* __restrict__ lr_ptr, const float scale) {
  float lr = __ldg(lr_ptr) / scale;
  const uint32_t offset = indices->model_cache_indices_offsets[model_id + 1];
  const uint32_t num_model_cache_indices = indices->model_cache_indices_offsets[num_instances];

  for (uint32_t i = blockIdx.x; i < num_model_cache_indices; i += gridDim.x) {
    int vid = (i + offset) % num_model_cache_indices;

    uint32_t frequent_index = indices->model_cache_indices[vid];
    uint32_t network_id;
    for (network_id = 0;
         network_id < num_instances && indices->model_cache_indices_offsets[network_id + 1] <= vid;
         network_id++)
      ;

    const emtype* gradients = gradients_pointers[network_id];

    uint32_t cache_location = frequent_index * embedding_vec_size + threadIdx.x;
    atomicAdd(embedding_vectors + cache_location,
              -lr * TypeConvertFunc<float, emtype>::convert(gradients[cache_location]));
  }
}

}  // namespace frequent_embedding_kernels

template <typename dtype>
FrequentEmbeddingBase<dtype>::FrequentEmbeddingBase() {
  HCTR_LIB_THROW(cudaMalloc(&indices_view_, sizeof(*indices_view_)));
}

template <typename dtype>
FrequentEmbeddingBase<dtype>::~FrequentEmbeddingBase() {
  cudaFree(indices_view_);
}

template <typename dtype>
void FrequentEmbeddingBase<dtype>::set_current_indices(FrequentEmbeddingCompression<dtype>* indices,
                                                       cudaStream_t stream) {
  indices_ = indices;
  data_ = indices->get_data();
  HCTR_LIB_THROW(cudaMemcpyAsync(indices_view_, indices->get_device_view(), sizeof(*indices_view_),
                                 cudaMemcpyDeviceToDevice, stream));
}

template <typename dtype, typename emtype>
FrequentEmbeddingData<dtype, emtype>::FrequentEmbeddingData(const Model<dtype>& model,
                                                            const GPUResource& gpu_resource,
                                                            BuffPtr<emtype>& grouped_wgrad_buff,
                                                            uint32_t embedding_vec_size,
                                                            size_t max_num_frequent_categories)
    : model_(model),
      gpu_resource_(gpu_resource),
      grouped_wgrad_buff_(grouped_wgrad_buff),
      embedding_vec_size_(embedding_vec_size),
      max_num_frequent_categories_(max_num_frequent_categories) {
  std::shared_ptr<GeneralBuffer2<CudaAllocator>> buf = GeneralBuffer2<CudaAllocator>::create();
  buf->reserve({max_num_frequent_categories, embedding_vec_size_}, &frequent_embedding_vectors_);
  if (sizeof(emtype) != sizeof(float)) {
    buf->reserve({max_num_frequent_categories, embedding_vec_size_}, &float_frequent_gradients_);
  }

  auto& gradients = get_gradients();
  if (grouped_wgrad_buff == NULL) {
    buf->reserve({max_num_frequent_categories, embedding_vec_size_}, &gradients);
  } else {
    grouped_wgrad_buff->reserve({max_num_frequent_categories, embedding_vec_size_}, &gradients);
  }

  buf->allocate();
}

template <typename dtype, typename emtype>
FrequentEmbeddingSingleNode<dtype, emtype>::FrequentEmbeddingSingleNode(
    const Model<dtype>& model, const GPUResource& gpu_resource, BuffPtr<emtype>& grouped_wgrad_buff,
    uint32_t embedding_vec_size, size_t max_num_frequent_categories)
    : frequent_data_(model, gpu_resource, grouped_wgrad_buff, embedding_vec_size,
                     max_num_frequent_categories) {
  std::shared_ptr<GeneralBuffer2<CudaAllocator>> buf = GeneralBuffer2<CudaAllocator>::create();

  buf->reserve({model.num_instances, 1}, &embedding_vectors_cache_pointers_);
  buf->reserve({model.num_instances, 1}, &partial_gradients_pointers_);
  if (sizeof(emtype) != sizeof(float)) {
    buf->reserve({max_num_frequent_categories, embedding_vec_size},
                 &frequent_embedding_vectors_cache_);
  }
  buf->allocate();
}

template <typename dtype, typename emtype>
void FrequentEmbeddingMultiNode<dtype, emtype>::init_ar_comm(AllReduceInPlaceComm* ar_comm,
                                                             AllReduceInPlaceComm::Handle& handle,
                                                             int local_id) {
  auto& local_gpu = frequent_data_.gpu_resource_;
  CudaDeviceContext context(local_gpu.get_device_id());

  auto& gradients = frequent_data_.get_gradients();
  ar_comm->set_coll_buf(handle, gradients.get_ptr(), gradients.get_size_in_bytes(), local_id);
  ar_comm_ = std::make_unique<AllReduceComm<emtype>>(ar_comm, handle, &local_gpu);
}

template <typename dtype, typename emtype>
void FrequentEmbeddingData<dtype, emtype>::initialize_embedding_vectors(
    const std::vector<size_t>& table_sizes, size_t grouped_wgrad_offset_in_bytes) {
  CudaDeviceContext context(gpu_resource_.get_device_id());

  const size_t num_tables = table_sizes.size();
  for (size_t model_id = 0; model_id < model_.num_instances; ++model_id) {
    for (size_t embedding = 0; embedding < num_tables; embedding++) {
      float up_bound = sqrt(1.f / table_sizes[embedding]);
      size_t offset =
          embedding_vec_size_ *
          model_.h_frequent_model_table_offsets[model_id * (num_tables + 1) + embedding];
      size_t num_elements =
          embedding_vec_size_ *
          (model_.h_frequent_model_table_offsets[model_id * (num_tables + 1) + embedding + 1] -
           model_.h_frequent_model_table_offsets[model_id * (num_tables + 1) + embedding]);
      UniformGenerator::fill(frequent_embedding_vectors_.get_ptr() + offset, num_elements,
                             -up_bound, up_bound, gpu_resource_.get_sm_count(),
                             gpu_resource_.get_replica_uniform_curand_generator(),
                             gpu_resource_.get_stream());
    }
  }
  if (grouped_wgrad_buff_ != NULL) {
    // update wgrad tensors
    size_t grad_size = model_.num_frequent * embedding_vec_size_;
    if (sizeof(float) != sizeof(emtype)) {
      auto buf = std::make_shared<ExternalManagedBuffer>(
          (char*)grouped_wgrad_buff_->as_tensor().get_ptr() + grouped_wgrad_offset_in_bytes);
      frequent_gradients_ = Tensor2<emtype>({grad_size}, buf);
    } else {
      auto buf = std::make_shared<ExternalManagedBuffer>(
          (char*)grouped_wgrad_buff_->as_tensor().get_ptr() + grouped_wgrad_offset_in_bytes);
      float_frequent_gradients_ = Tensor2<float>({grad_size}, buf);
    }
  }
}

/* Single-node: refresh needed vectors in the cache of each network
 * Note: each network pulls from the models */
template <typename dtype, typename emtype>
void FrequentEmbeddingSingleNode<dtype, emtype>::forward_model(cudaStream_t stream) {
<<<<<<< HEAD
  PROFILE_RECORD("single_node_fre_forward_model.start", stream, false);
=======
>>>>>>> 60a161ea
  const uint32_t num_instances = frequent_data_.model_.num_instances;
  const uint32_t model_id = frequent_data_.model_.global_instance_id;

  auto embedding_vectors_cache_pointers = embedding_vectors_cache_pointers_.get_ptr();
  auto frequent_embedding_vectors = frequent_data_.frequent_embedding_vectors_.get_ptr();
  auto indices = this->indices_view_;
  auto embedding_vec_size = frequent_data_.embedding_vec_size_;

  auto copy_desc = CopyDescriptors::make_OneToOne<float, emtype, 1>(
      embedding_vec_size,
      [=] __device__() { return indices->model_cache_indices_offsets[num_instances]; },
      [=] __device__(size_t i) -> CopyDescriptors::CopyDetails<float, emtype, 1> {
        const uint32_t offset = indices->model_cache_indices_offsets[model_id + 1];
        const uint32_t num_model_cache_indices =
            indices->model_cache_indices_offsets[num_instances];
        int vid = (i + offset) % num_model_cache_indices;
        uint32_t frequent_index = indices->model_cache_indices[vid];

        uint32_t network_id;
        for (network_id = 0; network_id < num_instances &&
                             indices->model_cache_indices_offsets[network_id + 1] <= vid;
             network_id++)
          ;
        emtype* embedding_vectors_out = embedding_vectors_cache_pointers[network_id];

        const float* src_ptr = frequent_embedding_vectors + frequent_index * embedding_vec_size;
        emtype* dst_ptr = embedding_vectors_out + frequent_index * embedding_vec_size;

        return {
            src_ptr, {dst_ptr}, {static_cast<const void*>(src_ptr) != static_cast<void*>(dst_ptr)}};
      });

<<<<<<< HEAD
  PROFILE_RECORD("fre_forward_model.forward_model.start", stream, false);
  shuffle(copy_desc, stream, frequent_data_.model_.num_frequent / 4);
  HCTR_LIB_THROW(cudaPeekAtLastError());
  PROFILE_RECORD("fre_forward_model.forward_model.stop", stream, false);
  PROFILE_RECORD("single_node_fre_forward_model.stop", stream, false);
=======
  shuffle(copy_desc, stream, frequent_data_.model_.num_frequent / 4);
  HCTR_LIB_THROW(cudaPeekAtLastError());
>>>>>>> 60a161ea
}

/* Single-node: refresh all vectors in the cache of each network */
template <typename dtype, typename emtype>
void FrequentEmbeddingSingleNode<dtype, emtype>::forward_model_eval(cudaStream_t stream) {
<<<<<<< HEAD
  PROFILE_RECORD("single_node_fre_forward_model.start", stream, false);
=======
>>>>>>> 60a161ea
  const uint32_t num_instances = frequent_data_.model_.num_instances;
  const uint32_t model_id = frequent_data_.model_.global_instance_id;

  emtype** embedding_vectors_cache_pointers = embedding_vectors_cache_pointers_.get_ptr();
  const float* frequent_embedding_vectors = frequent_data_.frequent_embedding_vectors_.get_ptr();
  size_t embedding_vec_size = frequent_data_.embedding_vec_size_;
  const uint32_t num_frequent = frequent_data_.model_.num_frequent;
  const uint32_t num_frequent_per_model = num_frequent / num_instances;

  auto copy_desc = CopyDescriptors::make_OneToOne<float, emtype, 1>(
      embedding_vec_size, [=] __device__() { return num_frequent; },
      [=] __device__(size_t i) -> CopyDescriptors::CopyDetails<float, emtype, 1> {
        // Shift pattern
        uint32_t shifted_i = (i + (model_id + 1) * num_frequent_per_model) % num_frequent;
        uint32_t network_id = shifted_i / num_frequent_per_model;
        uint32_t frequent_index =
            model_id * num_frequent_per_model + shifted_i % num_frequent_per_model;

        emtype* embedding_vectors_out = embedding_vectors_cache_pointers[network_id];

        const float* src_ptr = frequent_embedding_vectors + frequent_index * embedding_vec_size;
        emtype* dst_ptr = embedding_vectors_out + frequent_index * embedding_vec_size;

        return {
            src_ptr, {dst_ptr}, {static_cast<const void*>(src_ptr) != static_cast<void*>(dst_ptr)}};
      });

<<<<<<< HEAD
  PROFILE_RECORD("fre_forward_model.forward_model_eval.start", stream, false);
  shuffle(copy_desc, stream, num_frequent);
  HCTR_LIB_THROW(cudaPeekAtLastError());
  PROFILE_RECORD("fre_forward_model.forward_model_eval.stop", stream, false);
  PROFILE_RECORD("single_node_fre_forward_model.stop", stream, false);
=======
  shuffle(copy_desc, stream, num_frequent);
  HCTR_LIB_THROW(cudaPeekAtLastError());
>>>>>>> 60a161ea
}

template <typename dtype, typename emtype>
template <typename vectype>
void FrequentEmbeddingData<dtype, emtype>::forward_network<vectype>(
    const vectype* embedding_vectors, emtype* interaction_layer_input,
    FrequentEmbeddingBase<dtype>* base, cudaStream_t stream) {
  uint32_t samples_per_instance =
      base->data_->samples.get_num_elements() / this->model_.num_instances;
  uint32_t global_sample_index_base = model_.global_instance_id * samples_per_instance;

  auto indices = base->indices_view_;
  auto category_location = this->model_.category_location.get_ptr();
  auto embedding_vec_size = this->embedding_vec_size_;

  auto copy_desc = CopyDescriptors::make_OneToOne<vectype, emtype, 1>(
      embedding_vec_size,
      [=] __device__() -> size_t { return *indices->d_num_frequent_sample_indices; },
      [=] __device__(size_t i) -> CopyDescriptors::CopyDetails<vectype, emtype, 1> {
        auto index = indices->frequent_sample_indices[i];
        auto category = indices->samples[index + global_sample_index_base];
        auto frequent_index = category_location[2 * category + 1];

        return {
            embedding_vectors + frequent_index * embedding_vec_size,
            {interaction_layer_input + indices->frequent_sample_indices[i] * embedding_vec_size},
            {true}};
      });

  shuffle(copy_desc, stream, samples_per_instance);
  HCTR_LIB_THROW(cudaPeekAtLastError());
}

/* Concatenate the embedding vectors into the buffer for top-mlp input */
template <typename dtype, typename emtype>
void FrequentEmbeddingSingleNode<dtype, emtype>::forward_network(emtype* interaction_layer_input,
                                                                 cudaStream_t stream) {
<<<<<<< HEAD
  PROFILE_RECORD("single_node_fre_forward_network.start", stream, false);
  frequent_data_.forward_network(get_embedding_vectors_cache().get_ptr(), interaction_layer_input,
                                 this, stream);
  PROFILE_RECORD("single_node_fre_forward_network.stop", stream);
=======
  frequent_data_.forward_network(get_embedding_vectors_cache().get_ptr(), interaction_layer_input,
                                 this, stream);
>>>>>>> 60a161ea
}

template <typename dtype, typename emtype>
void FrequentEmbeddingMultiNode<dtype, emtype>::forward_network(emtype* interaction_layer_input,
                                                                cudaStream_t stream) {
<<<<<<< HEAD
  PROFILE_RECORD("multi_node_fre_forward_network.start", stream, false);
  frequent_data_.forward_network(frequent_data_.frequent_embedding_vectors_.get_ptr(),
                                 interaction_layer_input, this, stream);
  PROFILE_RECORD("multi_node_fre_forward_network.stop", stream, false);
=======
  frequent_data_.forward_network(frequent_data_.frequent_embedding_vectors_.get_ptr(),
                                 interaction_layer_input, this, stream);
>>>>>>> 60a161ea
}

/* Reduce gradients on each network */
template <typename dtype, typename emtype>
void FrequentEmbeddingData<dtype, emtype>::local_reduce(const emtype* gradients,
                                                        FrequentEmbeddingBase<dtype>* base,
                                                        cudaStream_t stream) {
  const auto num_instances = model_.num_instances;
  const auto network_id = model_.global_instance_id;
  size_t local_samples_size =
      ceildiv<size_t>(base->data_->batch_size, num_instances) * base->data_->table_sizes.size();

  int n_blocks = 16 * gpu_resource_.get_sm_count();
  auto embedding_vec_size = embedding_vec_size_;

  frequent_embedding_kernels::frequent_local_reduce<<<n_blocks, embedding_vec_size, 0, stream>>>(
      gradients, float_frequent_gradients_.get_ptr(), network_id * local_samples_size,
      model_.category_location.get_ptr(), embedding_vec_size, base->indices_view_);
  HCTR_LIB_THROW(cudaPeekAtLastError());

  if (sizeof(emtype) != sizeof(float)) {
    convert_array<<<1000, 128, 0, stream>>>(frequent_gradients_.get_ptr(),
                                            float_frequent_gradients_.get_ptr(),
                                            model_.num_frequent * embedding_vec_size);
    HCTR_LIB_THROW(cudaPeekAtLastError());
  }
}

template <typename dtype, typename emtype>
void FrequentEmbeddingSingleNode<dtype, emtype>::local_reduce(const emtype* gradients,
                                                              cudaStream_t stream) {
<<<<<<< HEAD
  PROFILE_RECORD("fre_local_reduce.start", stream);
=======
>>>>>>> 60a161ea
  auto num_instances = frequent_data_.model_.num_instances;
  int n_blocks = 16 * frequent_data_.gpu_resource_.get_sm_count();
  auto embedding_vec_size = frequent_data_.embedding_vec_size_;

  /* Set to zero the gradients of categories that appear in the batch */
<<<<<<< HEAD
  PROFILE_RECORD("fre_local_reduce.reset_relevant_gradients.start", stream, false);
=======
>>>>>>> 60a161ea
  frequent_embedding_kernels::reset_relevant_gradients<<<n_blocks, embedding_vec_size, 0, stream>>>(
      frequent_data_.float_frequent_gradients_.get_ptr(), embedding_vec_size, this->indices_view_,
      num_instances);
  HCTR_LIB_THROW(cudaPeekAtLastError());
<<<<<<< HEAD
  PROFILE_RECORD("fre_local_reduce.reset_relevant_gradients.stop", stream, false);

  frequent_data_.local_reduce(gradients, this, stream);
  PROFILE_RECORD("fre_local_reduce.stop", stream);
=======

  frequent_data_.local_reduce(gradients, this, stream);
>>>>>>> 60a161ea
}

template <typename dtype, typename emtype>
void FrequentEmbeddingMultiNode<dtype, emtype>::local_reduce(const emtype* gradients,
                                                             cudaStream_t stream) {
<<<<<<< HEAD
  PROFILE_RECORD("fre_local_reduce.start", stream);
  /* Set to zero all the gradients */
  if (frequent_data_.model_.num_frequent > 0) {
    PROFILE_RECORD("fre_local_reduce.reset_all_gradients.start", stream, false);
=======
  /* Set to zero all the gradients */
  if (frequent_data_.model_.num_frequent > 0) {
>>>>>>> 60a161ea
    HCTR_LIB_THROW(cudaMemsetAsync(
        frequent_data_.float_frequent_gradients_.get_ptr(), 0,
        frequent_data_.model_.num_frequent * frequent_data_.embedding_vec_size_ * sizeof(float),
        stream));
<<<<<<< HEAD
    PROFILE_RECORD("fre_local_reduce.reset_all_gradients.stop", stream, false);
  }

  frequent_data_.local_reduce(gradients, this, stream);
  PROFILE_RECORD("fre_local_reduce.stop", stream);
=======
  }

  frequent_data_.local_reduce(gradients, this, stream);
>>>>>>> 60a161ea
}

template <typename dtype, typename emtype>
void FrequentEmbeddingMultiNode<dtype, emtype>::update_model(float* dev_lr, float scale,
                                                             cudaStream_t stream) {
<<<<<<< HEAD
  PROFILE_RECORD("multi_node_fre_update_model.start", stream, false);
=======
>>>>>>> 60a161ea
  sgd_global_update(frequent_data_.get_gradients().get_ptr(),
                    frequent_data_.frequent_embedding_vectors_.get_ptr(),
                    frequent_data_.model_.num_frequent, frequent_data_.embedding_vec_size_, dev_lr,
                    scale, stream);
<<<<<<< HEAD
  PROFILE_RECORD("multi_node_fre_update_model.stop", stream, false);
=======
>>>>>>> 60a161ea
}

/* Update model for single-node: direct write in category "owner"'s table, lr is a device variable
 */
template <typename dtype, typename emtype>
void FrequentEmbeddingSingleNode<dtype, emtype>::update_model_direct(float* dev_lr, float scale,
                                                                     cudaStream_t stream) {
<<<<<<< HEAD
  PROFILE_RECORD("single_node_fre_update_model_direct.start", stream, false);
=======
>>>>>>> 60a161ea
  const uint32_t& num_instances = frequent_data_.model_.num_instances;
  const uint32_t& model_id = frequent_data_.model_.global_instance_id;
  const uint32_t num_frequent_per_model = frequent_data_.model_.num_frequent / num_instances;

  int num_sm = frequent_data_.gpu_resource_.get_sm_count();
  int n_blocks = 16 * num_sm;  // TODO: better heuristics

  /* Update models */
<<<<<<< HEAD
  PROFILE_RECORD("fre_update_model_direct.update_model_direct.start", stream, false);
=======
>>>>>>> 60a161ea
  frequent_embedding_kernels::
      update_model_direct<<<n_blocks, frequent_data_.embedding_vec_size_, 0, stream>>>(
          partial_gradients_pointers_.get_ptr(),
          frequent_data_.frequent_embedding_vectors_.get_ptr(), this->indices_view_, num_instances,
          model_id, num_frequent_per_model, frequent_data_.embedding_vec_size_, dev_lr, scale);
  HCTR_LIB_THROW(cudaPeekAtLastError());
<<<<<<< HEAD
  PROFILE_RECORD("fre_update_model_direct.update_model_direct.stop", stream, false);
  PROFILE_RECORD("single_node_fre_update_model_direct.stop", stream, false);
=======
>>>>>>> 60a161ea
}

template <typename dtype, typename emtype>
void FrequentEmbeddingMultiNode<dtype, emtype>::communicate(cudaStream_t stream) {
<<<<<<< HEAD
  PROFILE_RECORD("multi_node_fre_backward_allreduce.start", stream, false);
  ar_comm_->communicate(stream);
  PROFILE_RECORD("multi_node_fre_backward_allreduce.stop", stream, false);
=======
  ar_comm_->communicate(stream);
>>>>>>> 60a161ea
}

template class FrequentEmbeddingBase<uint32_t>;
template class FrequentEmbeddingBase<long long>;

template class FrequentEmbeddingData<uint32_t, __half>;
template class FrequentEmbeddingData<uint32_t, float>;
template class FrequentEmbeddingData<long long, __half>;
template class FrequentEmbeddingData<long long, float>;

template class FrequentEmbeddingSingleNode<uint32_t, __half>;
template class FrequentEmbeddingSingleNode<uint32_t, float>;
template class FrequentEmbeddingSingleNode<long long, __half>;
template class FrequentEmbeddingSingleNode<long long, float>;

template class FrequentEmbeddingMultiNode<uint32_t, __half>;
template class FrequentEmbeddingMultiNode<uint32_t, float>;
template class FrequentEmbeddingMultiNode<long long, __half>;
template class FrequentEmbeddingMultiNode<long long, float>;

template void FrequentEmbeddingData<uint32_t, __half>::forward_network<__half>(
    const __half*, __half*, FrequentEmbeddingBase<uint32_t>*, cudaStream_t);
template void FrequentEmbeddingData<uint32_t, __half>::forward_network<float>(
    const float*, __half*, FrequentEmbeddingBase<uint32_t>*, cudaStream_t);
template void FrequentEmbeddingData<uint32_t, float>::forward_network<float>(
    const float*, float*, FrequentEmbeddingBase<uint32_t>*, cudaStream_t);
template void FrequentEmbeddingData<long long, __half>::forward_network<__half>(
    const __half*, __half*, FrequentEmbeddingBase<long long>*, cudaStream_t);
template void FrequentEmbeddingData<long long, __half>::forward_network<float>(
    const float*, __half*, FrequentEmbeddingBase<long long>*, cudaStream_t);
template void FrequentEmbeddingData<long long, float>::forward_network<float>(
    const float*, float*, FrequentEmbeddingBase<long long>*, cudaStream_t);
}  // namespace hybrid_embedding

}  // namespace HugeCTR<|MERGE_RESOLUTION|>--- conflicted
+++ resolved
@@ -223,10 +223,6 @@
  * Note: each network pulls from the models */
 template <typename dtype, typename emtype>
 void FrequentEmbeddingSingleNode<dtype, emtype>::forward_model(cudaStream_t stream) {
-<<<<<<< HEAD
-  PROFILE_RECORD("single_node_fre_forward_model.start", stream, false);
-=======
->>>>>>> 60a161ea
   const uint32_t num_instances = frequent_data_.model_.num_instances;
   const uint32_t model_id = frequent_data_.model_.global_instance_id;
 
@@ -259,25 +255,13 @@
             src_ptr, {dst_ptr}, {static_cast<const void*>(src_ptr) != static_cast<void*>(dst_ptr)}};
       });
 
-<<<<<<< HEAD
-  PROFILE_RECORD("fre_forward_model.forward_model.start", stream, false);
   shuffle(copy_desc, stream, frequent_data_.model_.num_frequent / 4);
   HCTR_LIB_THROW(cudaPeekAtLastError());
-  PROFILE_RECORD("fre_forward_model.forward_model.stop", stream, false);
-  PROFILE_RECORD("single_node_fre_forward_model.stop", stream, false);
-=======
-  shuffle(copy_desc, stream, frequent_data_.model_.num_frequent / 4);
-  HCTR_LIB_THROW(cudaPeekAtLastError());
->>>>>>> 60a161ea
 }
 
 /* Single-node: refresh all vectors in the cache of each network */
 template <typename dtype, typename emtype>
 void FrequentEmbeddingSingleNode<dtype, emtype>::forward_model_eval(cudaStream_t stream) {
-<<<<<<< HEAD
-  PROFILE_RECORD("single_node_fre_forward_model.start", stream, false);
-=======
->>>>>>> 60a161ea
   const uint32_t num_instances = frequent_data_.model_.num_instances;
   const uint32_t model_id = frequent_data_.model_.global_instance_id;
 
@@ -305,16 +289,8 @@
             src_ptr, {dst_ptr}, {static_cast<const void*>(src_ptr) != static_cast<void*>(dst_ptr)}};
       });
 
-<<<<<<< HEAD
-  PROFILE_RECORD("fre_forward_model.forward_model_eval.start", stream, false);
   shuffle(copy_desc, stream, num_frequent);
   HCTR_LIB_THROW(cudaPeekAtLastError());
-  PROFILE_RECORD("fre_forward_model.forward_model_eval.stop", stream, false);
-  PROFILE_RECORD("single_node_fre_forward_model.stop", stream, false);
-=======
-  shuffle(copy_desc, stream, num_frequent);
-  HCTR_LIB_THROW(cudaPeekAtLastError());
->>>>>>> 60a161ea
 }
 
 template <typename dtype, typename emtype>
@@ -352,29 +328,15 @@
 template <typename dtype, typename emtype>
 void FrequentEmbeddingSingleNode<dtype, emtype>::forward_network(emtype* interaction_layer_input,
                                                                  cudaStream_t stream) {
-<<<<<<< HEAD
-  PROFILE_RECORD("single_node_fre_forward_network.start", stream, false);
   frequent_data_.forward_network(get_embedding_vectors_cache().get_ptr(), interaction_layer_input,
                                  this, stream);
-  PROFILE_RECORD("single_node_fre_forward_network.stop", stream);
-=======
-  frequent_data_.forward_network(get_embedding_vectors_cache().get_ptr(), interaction_layer_input,
-                                 this, stream);
->>>>>>> 60a161ea
 }
 
 template <typename dtype, typename emtype>
 void FrequentEmbeddingMultiNode<dtype, emtype>::forward_network(emtype* interaction_layer_input,
                                                                 cudaStream_t stream) {
-<<<<<<< HEAD
-  PROFILE_RECORD("multi_node_fre_forward_network.start", stream, false);
   frequent_data_.forward_network(frequent_data_.frequent_embedding_vectors_.get_ptr(),
                                  interaction_layer_input, this, stream);
-  PROFILE_RECORD("multi_node_fre_forward_network.stop", stream, false);
-=======
-  frequent_data_.forward_network(frequent_data_.frequent_embedding_vectors_.get_ptr(),
-                                 interaction_layer_input, this, stream);
->>>>>>> 60a161ea
 }
 
 /* Reduce gradients on each network */
@@ -406,78 +368,40 @@
 template <typename dtype, typename emtype>
 void FrequentEmbeddingSingleNode<dtype, emtype>::local_reduce(const emtype* gradients,
                                                               cudaStream_t stream) {
-<<<<<<< HEAD
-  PROFILE_RECORD("fre_local_reduce.start", stream);
-=======
->>>>>>> 60a161ea
   auto num_instances = frequent_data_.model_.num_instances;
   int n_blocks = 16 * frequent_data_.gpu_resource_.get_sm_count();
   auto embedding_vec_size = frequent_data_.embedding_vec_size_;
 
   /* Set to zero the gradients of categories that appear in the batch */
-<<<<<<< HEAD
-  PROFILE_RECORD("fre_local_reduce.reset_relevant_gradients.start", stream, false);
-=======
->>>>>>> 60a161ea
   frequent_embedding_kernels::reset_relevant_gradients<<<n_blocks, embedding_vec_size, 0, stream>>>(
       frequent_data_.float_frequent_gradients_.get_ptr(), embedding_vec_size, this->indices_view_,
       num_instances);
   HCTR_LIB_THROW(cudaPeekAtLastError());
-<<<<<<< HEAD
-  PROFILE_RECORD("fre_local_reduce.reset_relevant_gradients.stop", stream, false);
 
   frequent_data_.local_reduce(gradients, this, stream);
-  PROFILE_RECORD("fre_local_reduce.stop", stream);
-=======
-
-  frequent_data_.local_reduce(gradients, this, stream);
->>>>>>> 60a161ea
 }
 
 template <typename dtype, typename emtype>
 void FrequentEmbeddingMultiNode<dtype, emtype>::local_reduce(const emtype* gradients,
                                                              cudaStream_t stream) {
-<<<<<<< HEAD
-  PROFILE_RECORD("fre_local_reduce.start", stream);
   /* Set to zero all the gradients */
   if (frequent_data_.model_.num_frequent > 0) {
-    PROFILE_RECORD("fre_local_reduce.reset_all_gradients.start", stream, false);
-=======
-  /* Set to zero all the gradients */
-  if (frequent_data_.model_.num_frequent > 0) {
->>>>>>> 60a161ea
     HCTR_LIB_THROW(cudaMemsetAsync(
         frequent_data_.float_frequent_gradients_.get_ptr(), 0,
         frequent_data_.model_.num_frequent * frequent_data_.embedding_vec_size_ * sizeof(float),
         stream));
-<<<<<<< HEAD
-    PROFILE_RECORD("fre_local_reduce.reset_all_gradients.stop", stream, false);
   }
 
   frequent_data_.local_reduce(gradients, this, stream);
-  PROFILE_RECORD("fre_local_reduce.stop", stream);
-=======
-  }
-
-  frequent_data_.local_reduce(gradients, this, stream);
->>>>>>> 60a161ea
 }
 
 template <typename dtype, typename emtype>
 void FrequentEmbeddingMultiNode<dtype, emtype>::update_model(float* dev_lr, float scale,
                                                              cudaStream_t stream) {
-<<<<<<< HEAD
-  PROFILE_RECORD("multi_node_fre_update_model.start", stream, false);
-=======
->>>>>>> 60a161ea
   sgd_global_update(frequent_data_.get_gradients().get_ptr(),
                     frequent_data_.frequent_embedding_vectors_.get_ptr(),
                     frequent_data_.model_.num_frequent, frequent_data_.embedding_vec_size_, dev_lr,
                     scale, stream);
-<<<<<<< HEAD
-  PROFILE_RECORD("multi_node_fre_update_model.stop", stream, false);
-=======
->>>>>>> 60a161ea
 }
 
 /* Update model for single-node: direct write in category "owner"'s table, lr is a device variable
@@ -485,10 +409,6 @@
 template <typename dtype, typename emtype>
 void FrequentEmbeddingSingleNode<dtype, emtype>::update_model_direct(float* dev_lr, float scale,
                                                                      cudaStream_t stream) {
-<<<<<<< HEAD
-  PROFILE_RECORD("single_node_fre_update_model_direct.start", stream, false);
-=======
->>>>>>> 60a161ea
   const uint32_t& num_instances = frequent_data_.model_.num_instances;
   const uint32_t& model_id = frequent_data_.model_.global_instance_id;
   const uint32_t num_frequent_per_model = frequent_data_.model_.num_frequent / num_instances;
@@ -497,32 +417,17 @@
   int n_blocks = 16 * num_sm;  // TODO: better heuristics
 
   /* Update models */
-<<<<<<< HEAD
-  PROFILE_RECORD("fre_update_model_direct.update_model_direct.start", stream, false);
-=======
->>>>>>> 60a161ea
   frequent_embedding_kernels::
       update_model_direct<<<n_blocks, frequent_data_.embedding_vec_size_, 0, stream>>>(
           partial_gradients_pointers_.get_ptr(),
           frequent_data_.frequent_embedding_vectors_.get_ptr(), this->indices_view_, num_instances,
           model_id, num_frequent_per_model, frequent_data_.embedding_vec_size_, dev_lr, scale);
   HCTR_LIB_THROW(cudaPeekAtLastError());
-<<<<<<< HEAD
-  PROFILE_RECORD("fre_update_model_direct.update_model_direct.stop", stream, false);
-  PROFILE_RECORD("single_node_fre_update_model_direct.stop", stream, false);
-=======
->>>>>>> 60a161ea
 }
 
 template <typename dtype, typename emtype>
 void FrequentEmbeddingMultiNode<dtype, emtype>::communicate(cudaStream_t stream) {
-<<<<<<< HEAD
-  PROFILE_RECORD("multi_node_fre_backward_allreduce.start", stream, false);
   ar_comm_->communicate(stream);
-  PROFILE_RECORD("multi_node_fre_backward_allreduce.stop", stream, false);
-=======
-  ar_comm_->communicate(stream);
->>>>>>> 60a161ea
 }
 
 template class FrequentEmbeddingBase<uint32_t>;
