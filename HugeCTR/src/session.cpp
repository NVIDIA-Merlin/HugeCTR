--- conflicted
+++ resolved
@@ -78,17 +78,10 @@
 
 }  // end namespace
 
-<<<<<<< HEAD
 Session::Session(const SolverParser& solver_config, const std::string& config_file)
-    : resource_manager_(ResourceManager::create(solver_config.vvgpu, solver_config.seed)),
-    use_mixed_precision_(solver_config.use_mixed_precision), batchsize_eval(solver_config.batchsize_eval) {
-=======
-Session::Session(const SolverParser& solver_config, const std::string& config_file,
-                 bool use_model_oversubscriber, const std::string temp_embedding_dir)
     : resource_manager_(ResourceManager::create(solver_config.vvgpu, solver_config.seed,
                                                 solver_config.device_layout)),
       solver_config_(solver_config) {
->>>>>>> 57c47079
   for (auto dev : resource_manager_->get_local_gpu_device_id_list()) {
     if (solver_config.use_mixed_precision) {
       check_device(dev, 7,
@@ -98,19 +91,6 @@
     }
   }
 
-<<<<<<< HEAD
-  Parser parser(config_file, solver_config.batchsize, solver_config.batchsize_eval,
-                solver_config.num_epochs < 1, solver_config.i64_input_key,
-                solver_config.use_mixed_precision, solver_config.enable_tf32_compute,
-                solver_config.scaler, solver_config.use_algorithm_search,
-                solver_config.use_cuda_graph);
-
-  parser.create_pipeline(train_data_reader_, evaluate_data_reader_, embeddings_, networks_,
-                         resource_manager_);
-
-#ifndef DATA_READING_TEST
-#pragma omp parallel num_threads(networks_.size())
-=======
   parser_.reset(new Parser(config_file, solver_config.batchsize, solver_config.batchsize_eval,
                            solver_config.num_epochs < 1, solver_config.i64_input_key,
                            solver_config.use_mixed_precision, solver_config.enable_tf32_compute, solver_config.scaler,
@@ -121,7 +101,6 @@
 
 #ifndef DATA_READING_TEST
   #pragma omp parallel num_threads(networks_.size())
->>>>>>> 57c47079
   {
     size_t id = omp_get_thread_num();
     networks_[id]->initialize();
@@ -133,26 +112,12 @@
 #endif
 
   init_or_load_params_for_dense_(solver_config.model_file);
-<<<<<<< HEAD
 
   init_or_load_params_for_sparse_(solver_config.embedding_files);
 
 
   load_opt_states_for_sparse_(solver_config.sparse_opt_states_files);
   load_opt_states_for_dense_(solver_config.dense_opt_states_file);
-=======
-  if (use_model_oversubscriber) {
-    if (solver_config.use_mixed_precision) {
-      model_oversubscriber_ =
-          create_model_oversubscriber_<__half>(solver_config, temp_embedding_dir);
-    } else {
-      model_oversubscriber_ =
-          create_model_oversubscriber_<float>(solver_config, temp_embedding_dir);
-    }
-  } else {
-    init_or_load_params_for_sparse_(solver_config.embedding_files);
-  }
->>>>>>> 57c47079
 
   int num_total_gpus = resource_manager_->get_global_gpu_count();
   for (const auto& metric : solver_config.metrics_spec) {
@@ -233,7 +198,6 @@
       }
       model_stream.close();
     } else {
-<<<<<<< HEAD
 #pragma omp parallel num_threads(resource_manager_->get_local_gpu_count())
       {
         size_t id = omp_get_thread_num();
@@ -266,15 +230,6 @@
         network->upload_opt_states_to_device(opt_states.get());
       }
       opt_states_stream.close();
-=======
-      for (size_t i = 0; i < resource_manager_->get_local_gpu_count(); i++) {
-        networks_[i]->init_params(i);
-      }
-
-      for (size_t i = 0; i < resource_manager_->get_local_gpu_count(); i++) {
-        CK_CUDA_THROW_(cudaStreamSynchronize(resource_manager_->get_local_gpu(i)->get_stream()));
-      }
->>>>>>> 57c47079
     }
   } catch (const internal_runtime_error& rt_err) {
     std::cerr << rt_err.what() << std::endl;
@@ -325,15 +280,9 @@
         if (!sparse_opt_stream.is_open()) {
           CK_THROW_(Error_t::WrongInput, "Cannot open sparse optimizer states file");
         }
-<<<<<<< HEAD
         MESSAGE_("Loading sparse optimizer states: " + sparse_opt_states_files[i]);
         embeddings_[i]->load_opt_states(sparse_opt_stream);
         sparse_opt_stream.close();
-=======
-        std::cout << "Loading sparse model: " << embedding_model_files[i] << std::endl;
-        embeddings_[i]->load_parameters(embedding_stream);
-        embedding_stream.close();
->>>>>>> 57c47079
       } else {
         embeddings_[i]->init_params();
       }
@@ -348,8 +297,6 @@
   return Error_t::Success;
 }
 
-<<<<<<< HEAD
-=======
 void Session::train_overlapped() {
   auto change_state = [] (TrainState* state) -> bool {
     switch(state->state) {
@@ -454,7 +401,6 @@
     }
   }
 }
->>>>>>> 57c47079
 
 bool Session::train() {
   try {
@@ -464,55 +410,6 @@
     }
 
 #ifndef DATA_READING_TEST
-<<<<<<< HEAD
-    // TODO: assuming the there are enough training iterations, incomplete batches
-    // are discarded, so that we can bypass the runtime error in the epoch mode,
-    // whilst maintaining the dense network training logic.
-    // To minimize the wasted batches, consider to adjust # of data reader workers.
-    // For instance, with a file list source, set "num_workers" to a dvisior of
-    // the number of data files in the file list.
-    // We will look into some alternatives in the long term.
-    long long current_batchsize = 0;
-    while ((current_batchsize = train_data_reader_->read_a_batch_to_device_delay_release()) &&
-           (current_batchsize < train_data_reader_->get_full_batchsize())) {
-      train_data_reader_->ready_to_collect();
-    }
-
-    if (!current_batchsize) {
-      return false;
-    }
-
-    train_data_reader_->ready_to_collect();
-    for (auto& one_embedding : embeddings_) {
-      one_embedding->forward(true);
-    }
-    if (networks_.size() > 1) {
-// execute dense forward and backward with multi-cpu threads
-#pragma omp parallel num_threads(networks_.size())
-      {
-        size_t id = omp_get_thread_num();
-        long long current_batchsize_per_device =
-            train_data_reader_->get_current_batchsize_per_device(id);
-        networks_[id]->train(current_batchsize_per_device);
-        networks_[id]->exchange_wgrad();
-        networks_[id]->update_params();
-      }
-    } else if (resource_manager_->get_global_gpu_count() > 1) {
-      long long current_batchsize_per_device =
-          train_data_reader_->get_current_batchsize_per_device(0);
-      networks_[0]->train(current_batchsize_per_device);
-      networks_[0]->exchange_wgrad();
-      networks_[0]->update_params();
-    } else {
-      long long current_batchsize_per_device =
-          train_data_reader_->get_current_batchsize_per_device(0);
-      networks_[0]->train(current_batchsize_per_device);
-      networks_[0]->update_params();
-    }
-    for (auto& one_embedding : embeddings_) {
-      one_embedding->backward();
-      one_embedding->update_params();
-=======
     long long current_batchsize = train_data_reader_->read_a_batch_to_device_delay_release();
     if (!current_batchsize) {
       return false;
@@ -604,15 +501,9 @@
         local_gpu->wait_on_compute2_event(local_gpu->get_stream());
       }
       return true;
->>>>>>> 57c47079
     }
 #else
-<<<<<<< HEAD
-    train_data_reader_->read_a_batch_to_device();
-    return true;
-=======
       data_reader_->read_a_batch_to_device();
->>>>>>> 57c47079
 #endif
 
   } catch (const internal_runtime_error& err) {
@@ -634,22 +525,14 @@
     }
 
     long long current_batchsize = evaluate_data_reader_->read_a_batch_to_device();
-<<<<<<< HEAD
     if (!current_batchsize) return false;
-=======
->>>>>>> 57c47079
     for (auto& metric : metrics_) {
       metric->set_current_batch_size(current_batchsize);
     }
 
 #ifndef DATA_READING_TEST
-<<<<<<< HEAD
-    for (auto& one_embedding : embeddings_) {
-      one_embedding->forward(false);
-=======
     for (const auto& one_embedding : embeddings_) {
       one_embedding->forward(false, eval_batch);
->>>>>>> 57c47079
     }
 
     if (networks_.size() > 1) {
@@ -705,12 +588,8 @@
   }
 
   for (unsigned int i = 0; i < embeddings_.size(); i++) {
-<<<<<<< HEAD
     snapshot_sparse_names.push_back(prefix + std::to_string(i) +
                                     "_sparse_" + std::to_string(iter) +
-=======
-    snapshot_sparse_names.push_back(prefix + std::to_string(i) + "_sparse_" + std::to_string(iter) +
->>>>>>> 57c47079
                                     ".model");
     snapshot_sparse_opt_names.push_back(prefix + std::to_string(i) +
                                         "_opt_sparse_" + std::to_string(iter) +
@@ -728,7 +607,7 @@
     const std::vector<int>& local_gpu_device_id_list = resource_manager_->get_local_gpu_device_id_list();
     const size_t global_gpu_count = resource_manager_->get_global_gpu_count();
     const size_t local_gpu_count = resource_manager_->get_local_gpu_count();
-    size_t batchsize_eval_per_gpu = batchsize_eval / global_gpu_count;
+    size_t batchsize_eval_per_gpu = batchsize_eval_ / global_gpu_count;
     size_t total_prediction_count = batchsize_eval_per_gpu * local_gpu_count;
     std::unique_ptr<float[]> local_prediction_result(new float[total_prediction_count]);
     std::unique_ptr<float[]> local_label_result(new float[total_prediction_count]);
@@ -752,8 +631,8 @@
     if(numprocs > 1){
 #ifdef ENABLE_MPI
       if(pid == 0){
-        global_prediction_result.reset(new float[batchsize_eval]);
-        global_label_result.reset(new float[batchsize_eval]);
+        global_prediction_result.reset(new float[batchsize_eval_]);
+        global_label_result.reset(new float[batchsize_eval_]);
       }
       CK_MPI_THROW_(MPI_Gather(local_prediction_result.get(), total_prediction_count, MPI_FLOAT, global_prediction_result.get(), total_prediction_count, MPI_FLOAT, 0, MPI_COMM_WORLD));
       CK_MPI_THROW_(MPI_Gather(local_label_result.get(), total_prediction_count, MPI_FLOAT, global_label_result.get(), total_prediction_count, MPI_FLOAT, 0, MPI_COMM_WORLD));
@@ -774,8 +653,8 @@
         }
         output_stream.close();
       };
-      write_func(output_prediction_file_name, global_prediction_result.get(), batchsize_eval);
-      write_func(output_label_file_name, global_label_result.get(), batchsize_eval);
+      write_func(output_prediction_file_name, global_prediction_result.get(), batchsize_eval_);
+      write_func(output_label_file_name, global_label_result.get(), batchsize_eval_);
     }
   } catch (const internal_runtime_error& rt_err) {
     std::cerr << rt_err.what() << std::endl;
@@ -796,18 +675,11 @@
     {
       int i = 0;
       for (auto& embedding_file : embedding_files) {
-<<<<<<< HEAD
         embeddings_[i]->dump_parameters(embedding_file);
-=======
-        std::ofstream out_stream_embedding(embedding_file, std::ofstream::binary);
-        embeddings_[i]->dump_parameters(out_stream_embedding);
-        out_stream_embedding.close();
->>>>>>> 57c47079
         i++;
       }
     }
 
-<<<<<<< HEAD
     {
       int i = 0;
       for (auto& sparse_opt_state_file : sparse_opt_state_files) {
@@ -818,8 +690,6 @@
       }
     }
 
-=======
->>>>>>> 57c47079
     if (resource_manager_->is_master_process()) {
       std::ofstream out_stream_weight(weights_file, std::ofstream::binary);
       networks_[0]->download_params_to_host(out_stream_weight);
@@ -875,35 +745,9 @@
   return Error_t::Success;
 }
 
-<<<<<<< HEAD
 void Session::check_overflow() const {
   for (auto& one_embedding : embeddings_) {
     one_embedding->check_overflow();
-=======
-template <typename TypeEmbeddingComp>
-std::shared_ptr<ModelOversubscriber> Session::create_model_oversubscriber_(
-    const SolverParser& solver_config, const std::string& temp_embedding_dir) {
-  try {
-    if (temp_embedding_dir.empty()) {
-      CK_THROW_(Error_t::WrongInput, "must provide a directory for storing temporary embedding");
-    }
-
-    std::vector<SparseEmbeddingHashParams<TypeEmbeddingComp>> embedding_params;
-    return std::shared_ptr<ModelOversubscriber>(
-        new ModelOversubscriber(embeddings_, embedding_params, solver_config, temp_embedding_dir));
-  } catch (const internal_runtime_error& rt_err) {
-    std::cerr << rt_err.what() << std::endl;
-    throw rt_err;
-  } catch (const std::exception& err) {
-    std::cerr << err.what() << std::endl;
-    throw err;
-  }
-}
-
-void Session::check_overflow() const {
-  for (auto& one_embedding : embeddings_) {
-      one_embedding->check_overflow();
->>>>>>> 57c47079
   }
 }
 
