--- conflicted
+++ resolved
@@ -154,13 +154,8 @@
   }
   timer_infer.stop();
   bar.finish();
-<<<<<<< HEAD
-  std::cout << "[INFO] Inference time for " << num_batches
-            << " batches: " << timer_infer.elapsedSeconds() << std::endl;
-=======
   HCTR_LOG_S(INFO, ROOT) << "Inference time for " << num_batches
                          << " batches: " << timer_infer.elapsedSeconds() << std::endl;
->>>>>>> 60a161ea
 }
 
 float InferenceModel::evaluate(const size_t num_batches, const std::string& source,
@@ -241,14 +236,9 @@
   float auc = metric_->finalize_metric();
   timer_infer.stop();
   bar.finish();
-<<<<<<< HEAD
-  std::cout << "[INFO] Inference time for " << num_batches
-            << " batches: " << timer_infer.elapsedSeconds() << std::endl;
-=======
   HCTR_LOG_S(INFO, ROOT) << "Inference time for " << num_batches
                          << " batches: " << timer_infer.elapsedSeconds() << std::endl;
   print_class_aucs(metric_->get_per_class_metric());
->>>>>>> 60a161ea
   return auc;
 }
 
