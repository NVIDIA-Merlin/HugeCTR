/*
 * Copyright (c) 2021, NVIDIA CORPORATION.
 *
 * Licensed under the Apache License, Version 2.0 (the "License");
 * you may not use this file except in compliance with the License.
 * You may obtain a copy of the License at
 *
 *     http://www.apache.org/licenses/LICENSE-2.0
 *
 * Unless required by applicable law or agreed to in writing, software
 * distributed under the License is distributed on an "AS IS" BASIS,
 * WITHOUT WARRANTIES OR CONDITIONS OF ANY KIND, either express or implied.
 * See the License for the specific language governing permissions and
 * limitations under the License.
 */

#include "HugeCTR/include/model_oversubscriber/model_oversubscriber_impl.hpp"
<<<<<<< HEAD
=======
#include <sstream>
>>>>>>> 37d7eab5
#include <string>

namespace HugeCTR {

namespace {

std::vector<Embedding_t> get_embedding_type(
    const std::vector<std::shared_ptr<IEmbedding>>& embeddings) {
  std::vector<Embedding_t> embedding_types;
  transform(embeddings.begin(), embeddings.end(), std::back_inserter(embedding_types),
      [](auto& emb) { return emb->get_embedding_type(); });
  return embedding_types;
}

}

template <typename TypeKey>
ModelOversubscriberImpl<TypeKey>::ModelOversubscriberImpl(bool use_host_ps,
    std::vector<std::shared_ptr<IEmbedding>>& embeddings,
    const std::vector<SparseEmbeddingHashParams>& embedding_params,
    const std::vector<std::string>& sparse_embedding_files,
    std::shared_ptr<ResourceManager> resource_manager)
    : embeddings_(embeddings),
      ps_manager_(use_host_ps, sparse_embedding_files,
                  get_embedding_type(embeddings), embedding_params,
                  get_max_embedding_size_(), resource_manager) {}

template <typename TypeKey>
void ModelOversubscriberImpl<TypeKey>::load_(
    std::vector<std::string>& keyset_file_list) {
  try {
    if (keyset_file_list.size() != embeddings_.size()) {
      CK_THROW_(Error_t::WrongInput,
                "num of keyset_file and num of embeddings don't equal");
    }

    for (size_t i = 0; i < ps_manager_.get_size(); i++) {
      auto ptr_ps = ps_manager_.get_parameter_server(i);
      ptr_ps->load_keyset_from_file(keyset_file_list[i]);

      size_t hit_size = 0;
      ptr_ps->pull(ps_manager_.get_buffer_bag(), hit_size);
      embeddings_[i]->load_parameters(ps_manager_.get_buffer_bag(), hit_size);
    }
  } catch (const internal_runtime_error& rt_err) {
    std::cerr << rt_err.what() << std::endl;
    throw rt_err;
  } catch (const std::exception& err) {
    std::cerr << err.what() << std::endl;
    throw err;
  }
}

template <typename TypeKey>
void ModelOversubscriberImpl<TypeKey>::dump() {
  try {
    for (size_t i = 0; i < embeddings_.size(); i++) {
      auto ptr_ps = ps_manager_.get_parameter_server(i);

      size_t dump_size = 0;
      embeddings_[i]->dump_parameters(ps_manager_.get_buffer_bag(), &dump_size);
      ptr_ps->push(ps_manager_.get_buffer_bag(), dump_size);
    }
#ifdef ENABLE_MPI
    CK_MPI_THROW_(MPI_Barrier(MPI_COMM_WORLD));
#endif
  } catch (const internal_runtime_error& rt_err) {
    std::cerr << rt_err.what() << std::endl;
    throw rt_err;
  } catch (const std::exception& err) {
    std::cerr << err.what() << std::endl;
    throw err;
  }
}

template <typename TypeKey>
void ModelOversubscriberImpl<TypeKey>::update(
    std::vector<std::string>& keyset_file_list) {
  try {
#ifndef KEY_HIT_RATIO
    MESSAGE_("Preparing embedding table for next pass", false, false);
#endif
    dump();
    for (auto& embedding : embeddings_) {
      embedding->reset();
      embedding->reset_optimizer();
    }
    load_(keyset_file_list);
#ifdef ENABLE_MPI
    CK_MPI_THROW_(MPI_Barrier(MPI_COMM_WORLD));
#endif
#ifndef KEY_HIT_RATIO
    MESSAGE_(" [DONE]", false, true, false);
#endif
  } catch (const internal_runtime_error& rt_err) {
    std::cerr << rt_err.what() << std::endl;
    throw rt_err;
  } catch (const std::exception& err) {
    std::cerr << err.what() << std::endl;
    throw err;
  }
}

template <typename TypeKey>
void ModelOversubscriberImpl<TypeKey>::update(
    std::string& keyset_file) {
  std::vector<std::string> keyset_file_list(embeddings_.size(), keyset_file);
  update(keyset_file_list);
<<<<<<< HEAD
=======
}

template <typename TypeKey>
std::vector<std::pair<std::vector<long long>, std::vector<float>>>
ModelOversubscriberImpl<TypeKey>::get_incremental_model(
    const std::vector<long long> &keys_to_load) {
  std::vector<std::pair<std::vector<long long>, std::vector<float>>> inc_model;
  size_t dump_size{0};

  for (size_t i = 0; i < embeddings_.size(); i++) {
    auto ptr_ps{ps_manager_.get_parameter_server(i)};
    auto key_vec_pair{ptr_ps->pull(keys_to_load)};

    dump_size += key_vec_pair.first.size();
    inc_model.push_back(std::move(key_vec_pair));
  }

#ifdef ENABLE_MPI
    CK_MPI_THROW_(MPI_Barrier(MPI_COMM_WORLD));
    CK_MPI_THROW_(MPI_Allreduce(&dump_size, &dump_size, 1, MPI_SIZE_T, MPI_SUM, MPI_COMM_WORLD));
#endif
  if (dump_size != keys_to_load.size()) {
    // CK_THROW_(Error_t::UnspecificError, "dump_size != key_to_load.size()");
    std::stringstream ss;
    ss << "WARNING: keyset file is insistent with dataset! Only "
       << dump_size << " out of " << keys_to_load.size()
       << " keys found in parameter server.";
    MESSAGE_(ss.str());
  }
  MESSAGE_("Get updated portion of embedding table [DONE}");

  return inc_model;
>>>>>>> 37d7eab5
}

template class ModelOversubscriberImpl<long long>;
template class ModelOversubscriberImpl<unsigned>;

}  // namespace HugeCTR<|MERGE_RESOLUTION|>--- conflicted
+++ resolved
@@ -15,10 +15,7 @@
  */
 
 #include "HugeCTR/include/model_oversubscriber/model_oversubscriber_impl.hpp"
-<<<<<<< HEAD
-=======
 #include <sstream>
->>>>>>> 37d7eab5
 #include <string>
 
 namespace HugeCTR {
@@ -127,8 +124,6 @@
     std::string& keyset_file) {
   std::vector<std::string> keyset_file_list(embeddings_.size(), keyset_file);
   update(keyset_file_list);
-<<<<<<< HEAD
-=======
 }
 
 template <typename TypeKey>
@@ -161,7 +156,6 @@
   MESSAGE_("Get updated portion of embedding table [DONE}");
 
   return inc_model;
->>>>>>> 37d7eab5
 }
 
 template class ModelOversubscriberImpl<long long>;
