--- conflicted
+++ resolved
@@ -33,13 +33,6 @@
   asm volatile("mov.u32 %0, %laneid;" : "=r"(laneid));
   return laneid;
 }
-<<<<<<< HEAD
-template <typename T>
-__device__ __forceinline__ T device_min(T a, T b) {
-  return a > b ? b : a;
-}
-=======
->>>>>>> 37d7eab5
 //  type of row_offset : int32_t
 template <typename T>
 __device__ __forceinline__ T *upper_bound(T *start, T *end, T target) {
@@ -63,11 +56,7 @@
 template <typename T>
 __global__ void dense_data_converter_kernel__(int64_t *dense_data_column_ptrs,
                                               const int label_dense_dim, int batch_size,
-<<<<<<< HEAD
-                                              int num_dense_buffers, int64_t *dense_data_out_ptrs) {
-=======
                                               T *dense_data_out_ptrs) {
->>>>>>> 37d7eab5
   // 8 warps/block
   int tile_w = 32;  // 32x32 tile
   int smem_pitch = 33;
@@ -107,17 +96,8 @@
       for (int j = 0; j < warpSize; j++) {
         if ((j + out_row_idx) < batch_size) {
           int curr_out_row = j + out_row_idx;
-<<<<<<< HEAD
-          int buffer_id = curr_out_row / (batch_size / num_dense_buffers);
-          int local_id = curr_out_row % (batch_size / num_dense_buffers);
-
-          // buffer_id = gpu_id
-          int64_t addr = dense_data_out_ptrs[buffer_id];
-          T *data = reinterpret_cast<T *>(addr);
-=======
           int local_id = curr_out_row % (batch_size);
           T *data = dense_data_out_ptrs;
->>>>>>> 37d7eab5
 
           data[(local_id * label_dense_dim) + __mylaneid() + i] =
               smem_staging_ptr[(smem_row + j) * smem_pitch + __mylaneid()];
@@ -132,12 +112,7 @@
 // the output row_offset can be flexible: a template parameter
 template <typename T>
 void __global__ offset_kernel__(int64_t *row_offsets_src, int view_offset, int num_params,
-<<<<<<< HEAD
-                                          int param_id, int slots_num, int64_t *row_len_dst,
-                                          int batchsize) {
-=======
                                 int param_id, int slots_num, int64_t *row_len_dst, int batchsize) {
->>>>>>> 37d7eab5
   extern __shared__ char smem_[];
   T *smem = reinterpret_cast<T *>(smem_);
   const int tid = threadIdx.x;
@@ -197,32 +172,20 @@
 //! note that type of input row_offsets_src is int32_t, input slot_value_src is T
 //! output row_offsets_dst & slot_value_out is T
 template <typename T>
-<<<<<<< HEAD
-void __global__ value_kernel_without_shared_mem__(
-    int64_t *row_offsets_src, int64_t *slot_value_src,T *dev_slot_offset_ptr, int view_offset, int num_params,
-    int param_id, int slots_num, int64_t *row_offset_dst, int64_t *slot_value_out, int batchsize) {
-=======
 void __global__ value_kernel_without_shared_mem__(int64_t *row_offsets_src, int64_t *slot_value_src,
                                                   T *dev_slot_offset_ptr, int view_offset,
                                                   int num_params, int param_id, int slots_num,
                                                   int64_t *row_offset_dst, int64_t *slot_value_out,
                                                   int batchsize) {
->>>>>>> 37d7eab5
   // #samples = blockDim.x;
   const int sample_num = blockDim.x;
   const int total_dim = slots_num;
   const int tid = threadIdx.x;
 
   int sample_start =
-<<<<<<< HEAD
-      device_min(static_cast<int>(sample_num * blockIdx.x), static_cast<int>(batchsize - 1));
-  int sample_end =
-      device_min(static_cast<int>(sample_num * (blockIdx.x + 1)), static_cast<int>(batchsize));
-=======
       min(static_cast<int>(sample_num * blockIdx.x), static_cast<int>(batchsize));
   int sample_end =
       min(static_cast<int>(sample_num * (blockIdx.x + 1)), static_cast<int>(batchsize));
->>>>>>> 37d7eab5
   for (int i = 0; i < total_dim; i++) {
     int64_t addr = row_offsets_src[i];
     int32_t *row_offsets_in = reinterpret_cast<int32_t *>(addr);
@@ -245,15 +208,6 @@
     addr = row_offset_dst[buffer_id];
     T *row_offset_write = reinterpret_cast<T *>(addr);
 
-<<<<<<< HEAD
-      // load to reg and store to global memory directly
-    for (int row_idx = tid + row_start; row_idx < row_end; row_idx += blockDim.x) {
-      int sample_id;
-      if (row_offsets_in) {
-        sample_id = static_cast<int>(
-            upper_bound(row_offsets_in + sample_start, row_offsets_in + sample_end, row_idx + proceeded_nnz) -
-            row_offsets_in - 1);
-=======
     // load to reg and store to global memory directly
     for (int row_idx = tid + row_start; row_idx < row_end; row_idx += blockDim.x) {
       int sample_id;
@@ -262,7 +216,6 @@
             static_cast<int>(upper_bound(row_offsets_in + sample_start, row_offsets_in + sample_end,
                                          row_idx + proceeded_nnz) -
                              row_offsets_in - 1);
->>>>>>> 37d7eab5
       } else {
         sample_id = row_idx;
       }
@@ -289,16 +242,9 @@
  * Interleave dense (continuous) data parquet columns and write to linear buffer
  * @param dense_column_data_ptr vector of device pointers to Parquet columns
  * @param label_dense_dim number of dense values
-<<<<<<< HEAD
- * @param batch_size batch size to load
- * @param batch_start sample start to load for local gpus
- * @param batch_end sample end to to load for local gpus
- * @param num_dense_buffers number of dense buffers
-=======
  * @param batch_size batch size to load (current_batch_size)
  * @param batch_start sample start to load for local gpus
  * @param batch_end sample end to to load for local gpus
->>>>>>> 37d7eab5
  * @param dense_data_buffers buffers to write output
  * @param dev_ptr_staging pointer to pinned memory for copying pointer address from h2d
  * @param rmm_resources Queue to hold reference to RMM allocations
@@ -308,16 +254,6 @@
 template <typename T>
 void convert_parquet_dense_columns(std::vector<T *> &dense_column_data_ptr,
                                    const int label_dense_dim, int batch_size, int batch_start,
-<<<<<<< HEAD
-                                   int batch_end,
-                                   //  std::vector<rmm::device_buffer> &dense_data_buffers,
-                                   void *dense_data_buffers, int64_t *dev_ptr_staging,
-                                   std::deque<rmm::device_buffer> &rmm_resources,
-                                   rmm::mr::device_memory_resource *mr, cudaStream_t task_stream) {
-  // tiled load and transpose
-  int num_dense_buffers = 1;
-  int samples_to_interleaved = batch_end - batch_start;
-=======
                                    int batch_end, T *dense_data_buffers,
                                    int64_t *dev_ptr_staging,
                                    std::deque<rmm::device_buffer> &rmm_resources,
@@ -325,7 +261,6 @@
   int samples_to_interleaved = batch_size;
   // std::cout<<"samples_to_interleaved "<<samples_to_interleaved<<std::endl;
   if (!samples_to_interleaved) return;
->>>>>>> 37d7eab5
   size_t size_of_col_ptrs = dense_column_data_ptr.size() * sizeof(T *);
   std::memcpy(dev_ptr_staging, dense_column_data_ptr.data(), size_of_col_ptrs);
 
@@ -335,17 +270,10 @@
                                  cudaMemcpyHostToDevice, task_stream));
 
   // TODO no need to use pointer array since there's only one buffer, remove in the future
-<<<<<<< HEAD
-  int64_t *pinned_dev_out_buffer =
-      reinterpret_cast<int64_t *>((size_t)(dev_ptr_staging) + size_of_col_ptrs);
-  pinned_dev_out_buffer[0] = (int64_t)dense_data_buffers;
-  size_t size_of_out_ptrs = 1 * sizeof(int64_t);
-=======
   // int64_t *pinned_dev_out_buffer =
   //     reinterpret_cast<int64_t *>((size_t)(dev_ptr_staging) + size_of_col_ptrs);
   // pinned_dev_out_buffer[0] = (int64_t)dense_data_buffers;
   // size_t size_of_out_ptrs = 1 * sizeof(int64_t);
->>>>>>> 37d7eab5
 
   // rmm_resources.emplace_back(size_of_out_ptrs, task_stream, mr);
   // rmm::device_buffer &dev_out_data_ptr = rmm_resources.back();
@@ -360,17 +288,11 @@
   dim3 block(256, 1, 1);
   dim3 grid((samples_to_interleaved - 1) / block.x + 1, 1, 1);
 
-<<<<<<< HEAD
-  dense_data_converter_kernel__<T><<<grid, block, 0, task_stream>>>(
-      (int64_t *)dev_in_column_ptr.data(), label_dense_dim, samples_to_interleaved,
-      num_dense_buffers, (int64_t *)dev_out_data_ptr.data());
-=======
   // fill empty sample dense features
   CK_CUDA_THROW_(cudaMemsetAsync(dense_data_buffers, 0, sizeof(T) * label_dense_dim * (batch_end - batch_start), task_stream));
   dense_data_converter_kernel__<T>
       <<<grid, block, 0, task_stream>>>((int64_t *)dev_in_column_ptr.data(), label_dense_dim,
                                         samples_to_interleaved, dense_data_buffers);
->>>>>>> 37d7eab5
   CK_CUDA_THROW_(cudaGetLastError());
   return;
 }
@@ -398,16 +320,6 @@
 template <typename T>
 size_t convert_parquet_cat_columns(
     std::vector<T *> &cat_column_data_ptr, std::vector<int32_t *> &cat_column_row_offset_ptr,
-<<<<<<< HEAD
-    int view_offset, int num_params, int param_id, int max_nnz, int num_slots, int batch_size, int pid,
-    const std::shared_ptr<ResourceManager> resource_manager, std::vector<void *> &csr_value_buffers,
-    std::vector<void *> &csr_row_offset_buffers, int64_t *dev_ptr_staging,
-    T* dev_slot_offset_ptr,
-    std::deque<rmm::device_buffer> &rmm_resources,
-    rmm::mr::device_memory_resource *mr, cudaStream_t task_stream) {
-  size_t pinned_staging_elements_used = 0;
-
-=======
     int view_offset, int num_params, int param_id, int max_nnz, int num_slots, int batch_size,
     int pid, const std::shared_ptr<ResourceManager> resource_manager,
     std::vector<void *> &csr_value_buffers, std::vector<void *> &csr_row_offset_buffers,
@@ -415,7 +327,6 @@
     rmm::mr::device_memory_resource *mr, cudaStream_t task_stream) {
   size_t pinned_staging_elements_used = 0;
 // return 0;
->>>>>>> 37d7eab5
   size_t size_of_col_ptrs = cat_column_data_ptr.size() * sizeof(int64_t *);
 
   // prepare for value input
@@ -501,20 +412,11 @@
     int samples_per_block = (num_keys - 1) / max_nnz + 1;
     int block_per_grid = (batch_size - 1) / samples_per_block + 1;
 
-<<<<<<< HEAD
-    value_kernel_without_shared_mem__<T>
-        <<<block_per_grid, samples_per_block, 0, task_stream>>>(
-            reinterpret_cast<int64_t *>(dev_csr_offset_in_buffer.data()),
-            reinterpret_cast<int64_t *>(dev_in_column_ptr.data()), dev_slot_offset_ptr,view_offset, num_params,
-            param_id, num_slots, reinterpret_cast<int64_t *>(dev_csr_row_offset_ptr.data()),
-            reinterpret_cast<int64_t *>(dev_csr_value_ptr.data()), batch_size);
-=======
     value_kernel_without_shared_mem__<T><<<block_per_grid, samples_per_block, 0, task_stream>>>(
         reinterpret_cast<int64_t *>(dev_csr_offset_in_buffer.data()),
         reinterpret_cast<int64_t *>(dev_in_column_ptr.data()), dev_slot_offset_ptr, view_offset,
         num_params, param_id, num_slots, reinterpret_cast<int64_t *>(dev_csr_row_offset_ptr.data()),
         reinterpret_cast<int64_t *>(dev_csr_value_ptr.data()), batch_size);
->>>>>>> 37d7eab5
 
     CK_CUDA_THROW_(cudaGetLastError());
   }
@@ -525,23 +427,7 @@
 // init function instances here
 template void convert_parquet_dense_columns<float>(
     std::vector<float *> &dense_column_data_ptr, const int label_dense_dim, int batch_size,
-<<<<<<< HEAD
-    int batch_start, int batch_end,
-    void *dense_data_buffers, int64_t *dev_ptr_staging,
-    std::deque<rmm::device_buffer> &rmm_resources, rmm::mr::device_memory_resource *mr,
-    cudaStream_t task_stream);
-
-template size_t convert_parquet_cat_columns<long long int>(
-    std::vector<long long int *> &cat_column_data_ptr,
-    std::vector<int32_t *> &cat_column_row_offset_ptr, int view_offset, int num_params,
-    int param_id, int nnz, int num_slots, int batch_size,
-    int pid, const std::shared_ptr<ResourceManager> resource_manager,
-    std::vector<void *> &csr_value_buffers, std::vector<void *> &csr_row_offset_buffers,
-    int64_t *dev_ptr_staging,
-    long long int * slot_offset,
-=======
     int batch_start, int batch_end, float *dense_data_buffers, int64_t *dev_ptr_staging,
->>>>>>> 37d7eab5
     std::deque<rmm::device_buffer> &rmm_resources, rmm::mr::device_memory_resource *mr,
     cudaStream_t task_stream);
 
@@ -557,20 +443,10 @@
 template size_t convert_parquet_cat_columns<unsigned int>(
     std::vector<unsigned int *> &cat_column_data_ptr,
     std::vector<int32_t *> &cat_column_row_offset_ptr, int view_offset, int num_params,
-<<<<<<< HEAD
-    int param_id, int nnz, int num_slots, int batch_size,
-    int pid, const std::shared_ptr<ResourceManager> resource_manager,
-    std::vector<void *> &csr_value_buffers, std::vector<void *> &csr_row_offset_buffers,
-    int64_t *dev_ptr_staging,
-    unsigned int * slot_offset,
-    std::deque<rmm::device_buffer> &rmm_resources, rmm::mr::device_memory_resource *mr,
-    cudaStream_t task_stream);
-=======
     int param_id, int nnz, int num_slots, int batch_size, int pid,
     const std::shared_ptr<ResourceManager> resource_manager, std::vector<void *> &csr_value_buffers,
     std::vector<void *> &csr_row_offset_buffers, int64_t *dev_ptr_staging,
     unsigned int *slot_offset, std::deque<rmm::device_buffer> &rmm_resources,
     rmm::mr::device_memory_resource *mr, cudaStream_t task_stream);
->>>>>>> 37d7eab5
 
 }  // namespace HugeCTR