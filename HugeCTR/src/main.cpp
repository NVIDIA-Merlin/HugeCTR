/*
 * Copyright (c) 2020, NVIDIA CORPORATION.
 *
 * Licensed under the Apache License, Version 2.0 (the "License");
 * you may not use this file except in compliance with the License.
 * You may obtain a copy of the License at
 *
 *     http://www.apache.org/licenses/LICENSE-2.0
 *
 * Unless required by applicable law or agreed to in writing, software
 * distributed under the License is distributed on an "AS IS" BASIS,
 * WITHOUT WARRANTIES OR CONDITIONS OF ANY KIND, either express or implied.
 * See the License for the specific language governing permissions and
 * limitations under the License.
 */

#include <fstream>
#include <iomanip>
#include <iostream>
#include <memory>
#include <optimizer.hpp>
#include <parser.hpp>
#include <session.hpp>
#include <utils.hpp>

#ifdef ENABLE_MPI
#include <mpi.h>

#define CK_MPI_THROW__(cmd)                                                                        \
  do {                                                                                             \
    auto retval = (cmd);                                                                           \
    if (retval != MPI_SUCCESS) {                                                                   \
      throw std::runtime_error(std::string("MPI Runtime error: ") + std::to_string(retval) + " " + \
                               __FILE__ + ":" + std::to_string(__LINE__) + " \n");                 \
    }                                                                                              \
  } while (0)

#endif

static const std::string simple_help =
    "usage: huge_ctr.exe [--train] [--help] [--version] config_file.json\n";

enum class CmdOptions_t { Train, Version, Help };

HugeCTR::Timer timer_log;

bool eval(const int i, const int current_epoch,
          std::shared_ptr<HugeCTR::Session>& session_instance,
          const HugeCTR::SolverParser& solver_config, HugeCTR::Timer& timer,
          HugeCTR::Timer& timer_eval) {
  if (solver_config.eval_interval > 0 && i % solver_config.eval_interval == 0 && i != 0) {
    session_instance->check_overflow();
    session_instance->copy_weights_for_evaluation();

    auto data_reader_eval = session_instance->get_evaluate_data_reader();

    // The first eval
    if (solver_config.num_epochs > 0 && i == solver_config.eval_interval) {
      data_reader_eval->set_source();
    }

    HugeCTR::LOG(timer_log.elapsedMilliseconds(), "eval_start",
                 float(i) / solver_config.max_iter);
    int j = 0;
    bool good = true;
<<<<<<< HEAD
    auto cleanup_files = [](const std::string& out_filename) {
      std::ofstream ofs;
      ofs.open(out_filename, std::ofstream::out | std::ofstream::trunc);
      if(!ofs.is_open()){
        throw std::runtime_error("Cannot open output prediction file " + out_filename + " \n");
      }
      ofs.close();
    };
    for (int j = 0; j < solver_config.eval_batches && good; ++j) {
      good = session_instance->eval();
      if(!solver_config.export_predictions_prefix.empty()){
        int pid = 0;
#ifdef ENABLE_MPI
      CK_MPI_THROW__(MPI_Comm_rank(MPI_COMM_WORLD, &pid));
#endif
        std::string out_prediction_filename = solver_config.export_predictions_prefix + "_prediction_" + std::to_string(i);
        std::string out_label_filename = solver_config.export_predictions_prefix + "_label_" + std::to_string(i);
        if(pid == 0 && j ==0){
          // clear output file in first round
          cleanup_files(out_prediction_filename);
          cleanup_files(out_label_filename);
        }
        
        session_instance->export_predictions(out_prediction_filename, out_label_filename);
=======
    timer_eval.start();
    while (good) {
      if (solver_config.max_eval_batches == 0 ||
          j >= solver_config.max_eval_batches) {
        break;
>>>>>>> aaffcbfb
      }
      good = session_instance->eval();
      j++;
    }
    if (good == false) {
      data_reader_eval->set_source();
    }
    if (good == false) {
      data_reader_eval->set_file_list_source();
    }

    auto training_progress = [i, current_epoch](bool is_epoch, size_t max_iter) {
      if (is_epoch) return " at epoch " + std::to_string(current_epoch);
      else return " at training percentage " + std::to_string(float(i) / max_iter * 100.) + "%";
    };

    auto eval_metrics = session_instance->get_eval_metrics();
    for (auto& eval_metric : eval_metrics) {
      HugeCTR::MESSAGE_("Evaluation, " + eval_metric.first + ": " + std::to_string(eval_metric.second));

      HugeCTR::LOG(timer_log.elapsedMilliseconds(), "eval_accuracy", eval_metric.second,
                   float(i) / solver_config.max_iter, i);

      // early stop doesn't support multinodes
      if (!eval_metric.first.compare("AUC")) {
        const auto auc_threshold = const_cast<HugeCTR::SolverParser&>(solver_config)
                                       .metrics_spec[HugeCTR::metrics::Type::AUC];
        if (eval_metric.second >= auc_threshold) {
          timer.stop();
          size_t train_samples =
              static_cast<size_t>(i + 1) * static_cast<size_t>(solver_config.batchsize);
          HugeCTR::LOG(timer_log.elapsedMilliseconds(), "train_samples", train_samples);

          std::string progress = training_progress(solver_config.num_epochs > 0, solver_config.max_iter);

          std::cout << "Hit target accuracy AUC " + std::to_string(auc_threshold) +
                       progress + " with batchsize: "
                    << solver_config.batchsize << " in " << std::setiosflags(std::ios::fixed)
                    << std::setprecision(2) << timer.elapsedSeconds() << " s. Average speed "
                    << float(i) * solver_config.batchsize / timer.elapsedSeconds() << " records/s."
                    << std::endl;

          HugeCTR::LOG(timer_log.elapsedMilliseconds(), "eval_stop" + progress);

          HugeCTR::LOG(timer_log.elapsedMilliseconds(), "train_epoch_end", 1);

          HugeCTR::LOG(timer_log.elapsedMilliseconds(), "run_stop");
          timer_log.stop();
          return false;
        }
      }
    }

    timer_eval.stop();

    HugeCTR::MESSAGE_("Eval Time for " + std::to_string(solver_config.max_eval_batches) +
                      " iters: " + std::to_string(timer_eval.elapsedSeconds()) + "s");

    HugeCTR::LOG(
        timer_log.elapsedMilliseconds(), "eval_stop",
        float(i) / solver_config.max_iter);  // use iteration to calculate it's in which epoch
  }
  return true;
}

void train(std::string config_file) {
  int pid = 0;
#ifdef ENABLE_MPI
  int numprocs = 1;
  CK_MPI_THROW__(MPI_Comm_rank(MPI_COMM_WORLD, &pid));
  CK_MPI_THROW__(MPI_Comm_size(MPI_COMM_WORLD, &numprocs));
#endif

  const HugeCTR::SolverParser solver_config(config_file);
  std::shared_ptr<HugeCTR::Session> session_instance =
      std::make_shared<HugeCTR::Session>(solver_config, config_file);
  std::unique_ptr<HugeCTR::LearningRateScheduler> lr_sch =
      HugeCTR::get_learning_rate_scheduler(config_file);

  HugeCTR::LOG(timer_log.elapsedMilliseconds(), "init_end");
  HugeCTR::Timer timer;
  timer.start();
  HugeCTR::LOG(timer_log.elapsedMilliseconds(), "run_start");

  HugeCTR::Timer timer_train;
  HugeCTR::Timer timer_eval;
  timer_train.start();
  if (solver_config.num_epochs < 1) {
    session_instance->start_data_reading();
  }
#ifdef DATA_READING_TEST
  HugeCTR::Timer timer_data_reading;
  timer_data_reading.start();
#endif

  // train
  if (pid == 0) {
    HugeCTR::MESSAGE_("HugeCTR training start:");
  }
#ifndef VAL
  HugeCTR::LOG(timer_log.elapsedMilliseconds(), "train_epoch_start", 0);  // just 1 epoch

  if (solver_config.max_iter > 0) {
    for (int i = 0; i < solver_config.max_iter; i++) {
      float lr = lr_sch->get_next();
      session_instance->set_learning_rate(lr);

      session_instance->train();
      if (i % solver_config.display == 0 && i != 0) {
        timer_train.stop();
        // display
        float loss = 0;
        session_instance->get_current_loss(&loss);
        if (isnan(loss)) {
          throw std::runtime_error(std::string("Train Runtime error: Loss cannot converge") + " " +
                                   __FILE__ + ":" + std::to_string(__LINE__) + " \n");
        }
        if (pid == 0) {
          HugeCTR::MESSAGE_("Iter: " + std::to_string(i) + " Time(" + std::to_string(solver_config.display) +
                            " iters): " + std::to_string(timer_train.elapsedSeconds()) +
                            "s Loss: " + std::to_string(loss) + " lr:" + std::to_string(lr));
        }
        timer_train.start();
      }
      if (i % solver_config.snapshot == 0 && i != 0) {
        // snapshot
        session_instance->download_params_to_files(solver_config.snapshot_prefix, i);
      }

      bool eval_stop = !eval(i, 0, session_instance, solver_config, timer, timer_eval);
      if (eval_stop) {
        return;
      }
    }
  } else {
    int i = 0;
    for (int e = 0; e < solver_config.num_epochs; e++) {
      bool good = false;
      if (pid == 0) {
        HugeCTR::MESSAGE_("Epoch: " + std::to_string(e));
      }
      auto data_reader_train = session_instance->get_train_data_reader();
      data_reader_train->set_source();
      do {
        float lr = lr_sch->get_next();
        session_instance->set_learning_rate(lr);

        good = session_instance->train();

        if (i % solver_config.display == 0 && i != 0) {
          timer_train.stop();
          // display
          float loss = 0;
          session_instance->get_current_loss(&loss);
          if (isnan(loss)) {
            throw std::runtime_error(std::string("Train Runtime error: Loss cannot converge") +
                                     " " + __FILE__ + ":" + std::to_string(__LINE__) + " \n");
          }
          if (pid == 0) {
            HugeCTR::MESSAGE_("Iter: " + std::to_string(i) + " Time(" +
                              std::to_string(solver_config.display) +
                              " iters): " + std::to_string(timer_train.elapsedSeconds()) +
                              "s Loss: " + std::to_string(loss) + " lr:" + std::to_string(lr));
          }
          timer_train.start();
        }
        bool eval_stop = !eval(i, e, session_instance, solver_config, timer, timer_eval);
        if (eval_stop) {
          return;
        }

        i++;
      } while (good);
    }
  }

#ifdef DATA_READING_TEST
  timer_data_reading.stop();
  std::cout << "Overall time: " << timer_data_reading.elapsedSeconds() << std::endl;
#endif

  HugeCTR::LOG(timer_log.elapsedMilliseconds(), "train_epoch_end", 1);

  HugeCTR::LOG(timer_log.elapsedMilliseconds(), "run_stop");
  timer_log.stop();

#else
  float loss = 0;
  bool start_test = false;
  int loop = 0;
  for (int i = 0; i < solver_config.max_iter; i++) {
    float lr = lr_sch->get_next();
    session_instance->set_learning_rate(lr);

    session_instance->train();

    if (start_test == true) {
      float loss_tmp = 0;
      session_instance->get_current_loss(&loss_tmp);
      if (isnan(loss_tmp)) {
        throw std::runtime_error(std::string("Train Runtime error:Loss cannot converge ") +
                                 __FILE__ + ":" + std::to_string(__LINE__) + " \n");
      }

      loss += loss_tmp;
    }
    if (i % solver_config.eval_interval == solver_config.max_eval_batches &&
        i != solver_config.max_eval_batches) {
      session_instance->check_overflow();
      session_instance->set_evaluate_stage();
      loss = loss / solver_config.max_eval_batches;
      for (int j = 0; j < solver_config.max_eval_batches; ++j) {
        session_instance->eval();
      }
      if (pid == 0) {
        std::cout << loop << " " << loss << " ";
        auto eval_metrics = session_instance->get_eval_metrics();
        for (auto& eval_metric : eval_metrics) {
          std::cout << eval_metric.second << " ";
        }
        std::cout << std::endl;
      }
      start_test = false;
    }
    if (i != 0 && i % solver_config.eval_interval == 0) {
      start_test = true;
      loss = 0;
      loop = i;
    }
  }
#endif
  return;
}

int main(int argc, char* argv[]) {
  try {
    timer_log.start();
    HugeCTR::LOG(timer_log.elapsedMilliseconds(), "init_start");
    cudaSetDevice(0);
    int pid = 0;
#ifdef ENABLE_MPI
    int provided;
    int numprocs = 1;
    CK_MPI_THROW__(MPI_Init_thread(&argc, &argv, MPI_THREAD_MULTIPLE, &provided));
    CK_MPI_THROW__(MPI_Comm_rank(MPI_COMM_WORLD, &pid));
    CK_MPI_THROW__(MPI_Comm_size(MPI_COMM_WORLD, &numprocs));
#endif
    const std::map<std::string, CmdOptions_t> CMD_OPTIONS_TYPE_MAP = {
        {"--train", CmdOptions_t::Train},
        {"--help", CmdOptions_t::Help},
        {"--version", CmdOptions_t::Version}};

    if (argc != 3 && argc != 2 && pid == 0) {
      std::cout << simple_help;
      return -1;
    }

    CmdOptions_t opt = CmdOptions_t::Help;
    if (!HugeCTR::find_item_in_map(opt, std::string(argv[1]), CMD_OPTIONS_TYPE_MAP) && pid == 0) {
      std::cerr << "wrong option: " << argv[1] << std::endl;
      std::cerr << simple_help;
      return -1;
    }

    switch (opt) {
      case CmdOptions_t::Help: {
        if (pid == 0) {
          std::cout << simple_help;
        }
        break;
      }
      case CmdOptions_t::Version: {
        if (pid == 0) {
          std::cout << "HugeCTR Version: " << HUGECTR_VERSION_MAJOR << "." << HUGECTR_VERSION_MINOR
                    << "." << HUGECTR_VERSION_PATCH << std::endl;
        }
        break;
      }
      case CmdOptions_t::Train: {
        if (pid == 0) {
          std::cout << "HugeCTR Version: " << HUGECTR_VERSION_MAJOR << "." << HUGECTR_VERSION_MINOR
                    << "." << HUGECTR_VERSION_PATCH << std::endl;
        }

        if (argc != 3 && pid == 0) {
          std::cerr << "expect config file." << std::endl;
          std::cerr << simple_help;
          return -1;
        }

        std::string config_file(argv[2]);
        if (pid == 0) {
          std::cout << "Config file: " << config_file << std::endl;
        }
        std::thread train_thread(train, config_file);
        HugeCTR::set_affinity(train_thread, {}, true);

        train_thread.join();
        break;
      }
      default: {
        assert(!"Error: no such option && should never get here!");
      }
    }
#ifdef ENABLE_MPI
    CK_MPI_THROW__(MPI_Finalize());
#endif
  } catch (const std::runtime_error& rt_err) {
    std::cerr << rt_err.what() << std::endl;
    std::cerr << "Terminated with error\n";
  }

  return 0;
}<|MERGE_RESOLUTION|>--- conflicted
+++ resolved
@@ -61,9 +61,7 @@
 
     HugeCTR::LOG(timer_log.elapsedMilliseconds(), "eval_start",
                  float(i) / solver_config.max_iter);
-    int j = 0;
     bool good = true;
-<<<<<<< HEAD
     auto cleanup_files = [](const std::string& out_filename) {
       std::ofstream ofs;
       ofs.open(out_filename, std::ofstream::out | std::ofstream::trunc);
@@ -72,7 +70,8 @@
       }
       ofs.close();
     };
-    for (int j = 0; j < solver_config.eval_batches && good; ++j) {
+    timer_eval.start();
+    for (int j = 0; j < solver_config.max_eval_batches && good; ++j) {
       good = session_instance->eval();
       if(!solver_config.export_predictions_prefix.empty()){
         int pid = 0;
@@ -88,22 +87,10 @@
         }
         
         session_instance->export_predictions(out_prediction_filename, out_label_filename);
-=======
-    timer_eval.start();
-    while (good) {
-      if (solver_config.max_eval_batches == 0 ||
-          j >= solver_config.max_eval_batches) {
-        break;
->>>>>>> aaffcbfb
-      }
-      good = session_instance->eval();
-      j++;
+      }
     }
     if (good == false) {
       data_reader_eval->set_source();
-    }
-    if (good == false) {
-      data_reader_eval->set_file_list_source();
     }
 
     auto training_progress = [i, current_epoch](bool is_epoch, size_t max_iter) {
