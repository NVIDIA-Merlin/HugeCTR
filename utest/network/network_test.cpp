/*
 * Copyright (c) 2019, NVIDIA CORPORATION.
 *
 * Licensed under the Apache License, Version 2.0 (the "License");
 * you may not use this file except in compliance with the License.
 * You may obtain a copy of the License at
 *
 *     http://www.apache.org/licenses/LICENSE-2.0
 *
 * Unless required by applicable law or agreed to in writing, software
 * distributed under the License is distributed on an "AS IS" BASIS,
 * WITHOUT WARRANTIES OR CONDITIONS OF ANY KIND, either express or implied.
 * See the License for the specific language governing permissions and
 * limitations under the License.
 */

#include "HugeCTR/include/network.hpp"
#include "HugeCTR/include/device_map.hpp"
#include "gtest/gtest.h"
#include "utest/test_utils.h"

using namespace HugeCTR;

TEST(network_test, basic_network) {
<<<<<<< HEAD
  std::shared_ptr<GeneralBuffer<float>> buff(new GeneralBuffer<float>());
=======
  test::mpi_init();

  GeneralBuffer<float> buff;
  std::vector<int> dim;
>>>>>>> 2d4ef5de
  const int batchsize = 128;
  std::shared_ptr<Tensor<float>> in_tensor(
      new Tensor<float>({batchsize, 128}, buff, TensorFormat_t::HW));
  std::shared_ptr<Tensor<float>> label_tensor(
      new Tensor<float>({batchsize, 1}, buff, TensorFormat_t::HW));
  buff->init(0);
  std::shared_ptr<DeviceMap> device_map(new DeviceMap({{0}}, 0));
  GPUResourceGroup gpu_resource_group(device_map);
  Network basic_network(in_tensor, label_tensor, batchsize, 0, gpu_resource_group[0]);
  // load parameters from CPU to GPU
  std::unique_ptr<float[]> params(new float[basic_network.get_params_num()]);
  basic_network.upload_params_to_device(params.get());

  // train
  basic_network.train();

  // download parameters
  std::unique_ptr<float[]> updated_params(new float[basic_network.get_params_num()]);
  basic_network.download_params_to_host(updated_params.get());
  // verification
}<|MERGE_RESOLUTION|>--- conflicted
+++ resolved
@@ -22,14 +22,9 @@
 using namespace HugeCTR;
 
 TEST(network_test, basic_network) {
-<<<<<<< HEAD
-  std::shared_ptr<GeneralBuffer<float>> buff(new GeneralBuffer<float>());
-=======
   test::mpi_init();
 
-  GeneralBuffer<float> buff;
-  std::vector<int> dim;
->>>>>>> 2d4ef5de
+  std::shared_ptr<GeneralBuffer<float>> buff(new GeneralBuffer<float>());
   const int batchsize = 128;
   std::shared_ptr<Tensor<float>> in_tensor(
       new Tensor<float>({batchsize, 128}, buff, TensorFormat_t::HW));
