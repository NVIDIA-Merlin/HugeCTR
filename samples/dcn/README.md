--- conflicted
+++ resolved
@@ -49,7 +49,6 @@
 3. Run huge_ctr
 ```shell
 $ ./huge_ctr --train ./dcn.json
-<<<<<<< HEAD
 ```
 
 ## Training with localized slot embedding ##
@@ -64,8 +63,3 @@
 ```shell
 $ ./huge_ctr --train dcn_localized_embedding.json
 ```
-
-
-=======
-```
->>>>>>> 9df60ca8
