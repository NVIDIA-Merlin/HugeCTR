/*
 * Copyright (c) 2021, NVIDIA CORPORATION.
 *
 * Licensed under the Apache License, Version 2.0 (the "License");
 * you may not use this file except in compliance with the License.
 * You may obtain a copy of the License at
 *
 *     http://www.apache.org/licenses/LICENSE-2.0
 *
 * Unless required by applicable law or agreed to in writing, software
 * distributed under the License is distributed on an "AS IS" BASIS,
 * WITHOUT WARRANTIES OR CONDITIONS OF ANY KIND, either express or implied.
 * See the License for the specific language governing permissions and
 * limitations under the License.
 */

 #include <gtest/gtest.h>
#include "utest/model_oversubscriber/mos_test_utils.hpp"
#include "HugeCTR/include/model_oversubscriber/parameter_server.hpp"

using namespace HugeCTR;
using namespace mos_test;

namespace {

const char* prefix = "./model_oversubscriber_test_data/tmp_";
const char* file_list_name_train = "file_list_train.txt";
const char* file_list_name_eval = "file_list_eval.txt";
const char* snapshot_src_file = "distributed_snapshot_src";
const char* snapshot_dst_file = "distributed_snapshot_dst";
const char* snapshot_bkp_file_unsigned = "distributed_snapshot_unsigned";
const char* snapshot_bkp_file_longlong = "distributed_snapshot_longlong";
const char* keyset_file_name = "keyset_file.bin";

const int batchsize = 4096;
const long long label_dim = 1;
const long long dense_dim = 0;
const int slot_num = 128;
const int max_nnz_per_slot = 1;
const int max_feature_num = max_nnz_per_slot * slot_num;
const long long vocabulary_size = 100000;
const int emb_vec_size = 64;
const int combiner = 0;
const float scaler = 1.0f;
const int num_workers = 1;
const int num_files = 1;

const Check_t check = Check_t::Sum;
const Update_t update_type = Update_t::Local;

// const int batch_num_train = 10;
const int batch_num_eval = 1;

template <typename TypeKey>
void do_upload_and_download_snapshot(
    size_t batch_num_train, bool use_host_ps, bool is_distributed) {
  Embedding_t embedding_type = is_distributed ? 
                               Embedding_t::DistributedSlotSparseEmbeddingHash :
                               Embedding_t::LocalizedSlotSparseEmbeddingHash;
  // create a resource manager for a single GPU
  std::vector<std::vector<int>> vvgpu;
  vvgpu.push_back({0});
  const auto resource_manager = ResourceManagerExt::create(vvgpu, 0);

  generate_sparse_model<TypeKey, check>(snapshot_src_file, snapshot_dst_file,
      snapshot_bkp_file_unsigned, snapshot_bkp_file_longlong,
      file_list_name_train, file_list_name_eval, prefix, num_files, label_dim,
      dense_dim, slot_num, max_nnz_per_slot, max_feature_num,
      vocabulary_size, emb_vec_size, combiner, scaler, num_workers, batchsize,
      batch_num_train, batch_num_eval, update_type, resource_manager);
  copy_sparse_model(snapshot_src_file, snapshot_dst_file);

  auto get_ext_file = [](const std::string& sparse_model_file, std::string ext) {
    return std::string(sparse_model_file) + "/" + ext;
  };

  // Create a ParameterServer
  ParameterServer<TypeKey> parameter_server(use_host_ps, snapshot_dst_file,
      embedding_type, emb_vec_size, resource_manager);

  // Make a synthetic keyset files
  std::vector<long long> keys_in_file;
  {
    size_t key_file_size_in_byte =
        fs::file_size(get_ext_file(snapshot_dst_file, "key"));
    size_t num_keys = key_file_size_in_byte / sizeof(long long);
<<<<<<< HEAD
    std::vector<long long> keys_in_file(num_keys);
=======
    keys_in_file.resize(num_keys);
>>>>>>> 37d7eab5
    std::ifstream key_ifs(get_ext_file(snapshot_dst_file, "key"));
    key_ifs.read(reinterpret_cast<char *>(keys_in_file.data()),
                                          key_file_size_in_byte);
    TypeKey *key_ptr = nullptr;
    std::vector<TypeKey> key_vec;
    if (std::is_same<TypeKey, long long>::value) {
      key_ptr = reinterpret_cast<TypeKey*>(keys_in_file.data());
    } else {
      key_vec.resize(num_keys);
      std::transform(keys_in_file.begin(), keys_in_file.end(), key_vec.begin(),
                     [](long long key) { return static_cast<unsigned>(key); });
      key_ptr = key_vec.data();
    }
    std::ofstream key_ofs(keyset_file_name, std::ofstream::binary |
                                            std::ofstream::trunc);
    key_ofs.write(reinterpret_cast<char *>(key_ptr), num_keys * sizeof(TypeKey));
  }

  BufferBag buf_bag;
  {
    std::shared_ptr<GeneralBuffer2<CudaHostAllocator>> blobs_buff =
      GeneralBuffer2<CudaHostAllocator>::create();

    Tensor2<TypeKey> tensor_keys;
    Tensor2<size_t> tensor_slot_id;
    blobs_buff->reserve({vocabulary_size}, &tensor_keys);
    blobs_buff->reserve({vocabulary_size}, &tensor_slot_id);

    blobs_buff->reserve({vocabulary_size, emb_vec_size}, &(buf_bag.embedding));
    blobs_buff->allocate();

    buf_bag.keys = tensor_keys.shrink();
    buf_bag.slot_id = tensor_slot_id.shrink();
  }

  Timer timer_ps;
  timer_ps.start();

  parameter_server.load_keyset_from_file(keyset_file_name);

  size_t size_tmp = 0;
  parameter_server.pull(buf_bag, size_tmp);
  parameter_server.push(buf_bag, size_tmp);
  parameter_server.flush_emb_tbl_to_ssd();

  MESSAGE_("Batch_num=" + std::to_string(batch_num_train) +
           ", embedding_vec_size=" + std::to_string(emb_vec_size) +
           ", elapsed time=" + std::to_string(timer_ps.elapsedSeconds()) + "s");

  // Check if the result is correct
  ASSERT_TRUE(check_vector_equality(snapshot_src_file, snapshot_dst_file, "key"));
  ASSERT_TRUE(check_vector_equality(snapshot_src_file, snapshot_dst_file, "emb_vector"));
  if (!is_distributed)
    ASSERT_TRUE(check_vector_equality(snapshot_src_file, snapshot_dst_file, "slot_id"));
<<<<<<< HEAD
=======

  if (!use_host_ps) return;

  auto key_vec_pair = parameter_server.pull(keys_in_file);

  std::string vec_file_name("./emb_vector");
  std::ofstream vec_ofs(vec_file_name, std::ofstream::binary | std::ofstream::trunc);
  vec_ofs.write(reinterpret_cast<char *>(key_vec_pair.second.data()),
      key_vec_pair.second.size() * sizeof(float));

  ASSERT_EQ(key_vec_pair.first.size(), keys_in_file.size());
  ASSERT_TRUE(check_vector_equality(snapshot_src_file, "./", "emb_vector"));
>>>>>>> 37d7eab5
}

TEST(parameter_server_test, long_long_ssd_distributed) {
  do_upload_and_download_snapshot<long long>(30, false, true);
}

TEST(parameter_server_test, unsigned_host_distributed) {
  do_upload_and_download_snapshot<unsigned>(20, true, true);
}

TEST(parameter_server_test, long_long_ssd_localized) {
  do_upload_and_download_snapshot<long long>(30, false, false);
}

TEST(parameter_server_test, unsigned_host_localized) {
  do_upload_and_download_snapshot<unsigned>(20, true, false);
}

}  // namespace<|MERGE_RESOLUTION|>--- conflicted
+++ resolved
@@ -84,11 +84,7 @@
     size_t key_file_size_in_byte =
         fs::file_size(get_ext_file(snapshot_dst_file, "key"));
     size_t num_keys = key_file_size_in_byte / sizeof(long long);
-<<<<<<< HEAD
-    std::vector<long long> keys_in_file(num_keys);
-=======
     keys_in_file.resize(num_keys);
->>>>>>> 37d7eab5
     std::ifstream key_ifs(get_ext_file(snapshot_dst_file, "key"));
     key_ifs.read(reinterpret_cast<char *>(keys_in_file.data()),
                                           key_file_size_in_byte);
@@ -143,8 +139,6 @@
   ASSERT_TRUE(check_vector_equality(snapshot_src_file, snapshot_dst_file, "emb_vector"));
   if (!is_distributed)
     ASSERT_TRUE(check_vector_equality(snapshot_src_file, snapshot_dst_file, "slot_id"));
-<<<<<<< HEAD
-=======
 
   if (!use_host_ps) return;
 
@@ -157,7 +151,6 @@
 
   ASSERT_EQ(key_vec_pair.first.size(), keys_in_file.size());
   ASSERT_TRUE(check_vector_equality(snapshot_src_file, "./", "emb_vector"));
->>>>>>> 37d7eab5
 }
 
 TEST(parameter_server_test, long_long_ssd_distributed) {
